<!--
   Licensed to the Apache Software Foundation (ASF) under one or more
   contributor license agreements.  See the NOTICE file distributed with
   this work for additional information regarding copyright ownership.
   The ASF licenses this file to You under the Apache License, Version 2.0
   (the "License"); you may not use this file except in compliance with
   the License.  You may obtain a copy of the License at

       http://www.apache.org/licenses/LICENSE-2.0

   Unless required by applicable law or agreed to in writing, software
   distributed under the License is distributed on an "AS IS" BASIS,
   WITHOUT WARRANTIES OR CONDITIONS OF ANY KIND, either express or implied.
   See the License for the specific language governing permissions and
   limitations under the License.
-->

<ivy-module version="1.0">
  <info organisation="org.apache.hadoop" module="${ant.project.name}" revision="${version}">
    <license name="Apache 2.0"/>
    <ivyauthor name="Apache Hadoop Team" url="http://hadoop.apache.org"/>
    <description>
        Hadoop Core
    </description>
  </info>
  <configurations defaultconfmapping="default">
    <!--these match the Maven configurations-->
    <conf name="default" extends="master,runtime"/>
    <conf name="master" description="contains the artifact but no dependencies"/>
    <conf name="compile" description="contains the artifact but no dependencies"/>
    <conf name="runtime" description="runtime but not the artifact"/>

    <!--
    These public configurations contain the core dependencies for running hadoop client or server.
    The server is effectively a superset of the client.
    -->
    <!--Private configurations. -->

    <conf name="common" visibility="private" extends="compile,runtime" description="common artifacts"/>
    <conf name="javadoc" visibility="private" description="artiracts required while performing doc generation" extends="common"/>
    <conf name="test" extends="common" visibility="private" description="the classpath needed to run tests"/>

    <conf name="test-hdfswithmr" extends="test" visibility="private" description="the classpath needed to run tests"/>

    <conf name="releaseaudit" visibility="private" description="Artifacts required for releaseaudit target"/>
     
    <conf name="jdiff" visibility="private" extends="common"/>
    <conf name="checkstyle" visibility="private"/>

  </configurations>

  <publications>
    <!--get the artifact from our module name-->
    <artifact conf="master"/>
  </publications>
 <dependencies>
   <dependency org="org.apache.hadoop" name="hadoop-core" 
               rev="${hadoop-core.version}" conf="common->default"/> 
   <dependency org="org.apache.hadoop" name="hadoop-core-test" 
               rev="${hadoop-core.version}" conf="common->default"/> 
   <dependency org="org.apache.hadoop" name="hadoop-hdfs" 
               rev="${hadoop-hdfs.version}" conf="common->default"/> 
   <dependency org="commons-logging" name="commons-logging" 
               rev="${commons-logging.version}" conf="common->master"/>
   <dependency org="log4j" name="log4j" rev="${log4j.version}" 
               conf="common->master"/>

   <dependency org="org.slf4j" name="slf4j-api" rev="${slf4j-api.version}" 
<<<<<<< HEAD
               conf="test->master"/>
   <dependency org="org.slf4j" name="slf4j-log4j12" 
               rev="${slf4j-log4j12.version}" conf="test->master"/>
=======
               conf="common->master"/>
   <dependency org="org.slf4j" name="slf4j-log4j12" 
               rev="${slf4j-log4j12.version}" conf="common->master"/>
>>>>>>> 3dabddef
   <dependency org="org.apache.hadoop" name="hadoop-core-test" 
               rev="${hadoop-core.version}" conf="test->default"/>
   <dependency org="org.apache.hadoop" name="hadoop-hdfs-test" 
               rev="${hadoop-hdfs.version}" conf="test->default"/>

   <dependency org="checkstyle" name="checkstyle" rev="${checkstyle.version}"
               conf="checkstyle->default"/>

   <dependency org="jdiff" name="jdiff" rev="${jdiff.version}"
               conf="jdiff->default"/>
   <dependency org="xerces" name="xerces" rev="${xerces.version}"
               conf="jdiff->default"/>

   <dependency org="org.apache.rat" name="apache-rat-tasks" 
               rev="${rats-lib.version}" conf="releaseaudit->default"/>
   <dependency org="commons-lang" name="commons-lang" 
               rev="${commons-lang.version}" conf="releaseaudit->default"/>
   <dependency org="commons-collections" name="commons-collections" 
               rev="${commons-collections.version}" 
               conf="releaseaudit->default"/>

   <dependency org="org.apache.lucene" name="lucene-core" 
               rev="${lucene-core.version}" conf="javadoc->default"/>
   <dependency org="org.apache.hadoop" name="avro" rev="${avro.version}" 
               conf="common->default"/>
<<<<<<< HEAD
=======
   <dependency org="org.mockito" name="mockito-all" rev="${mockito-all.version}" 
               conf="test->default"/>
   <!-- dependency addition for the fault injection -->
   <dependency org="org.aspectj" name="aspectjrt" rev="${aspectj.version}"
               conf="common->default"/>
   <dependency org="org.aspectj" name="aspectjtools" rev="${aspectj.version}"
               conf="common->default"/>

>>>>>>> 3dabddef
 </dependencies>
  
</ivy-module><|MERGE_RESOLUTION|>--- conflicted
+++ resolved
@@ -66,15 +66,9 @@
                conf="common->master"/>
 
    <dependency org="org.slf4j" name="slf4j-api" rev="${slf4j-api.version}" 
-<<<<<<< HEAD
-               conf="test->master"/>
-   <dependency org="org.slf4j" name="slf4j-log4j12" 
-               rev="${slf4j-log4j12.version}" conf="test->master"/>
-=======
                conf="common->master"/>
    <dependency org="org.slf4j" name="slf4j-log4j12" 
                rev="${slf4j-log4j12.version}" conf="common->master"/>
->>>>>>> 3dabddef
    <dependency org="org.apache.hadoop" name="hadoop-core-test" 
                rev="${hadoop-core.version}" conf="test->default"/>
    <dependency org="org.apache.hadoop" name="hadoop-hdfs-test" 
@@ -100,8 +94,6 @@
                rev="${lucene-core.version}" conf="javadoc->default"/>
    <dependency org="org.apache.hadoop" name="avro" rev="${avro.version}" 
                conf="common->default"/>
-<<<<<<< HEAD
-=======
    <dependency org="org.mockito" name="mockito-all" rev="${mockito-all.version}" 
                conf="test->default"/>
    <!-- dependency addition for the fault injection -->
@@ -110,7 +102,6 @@
    <dependency org="org.aspectj" name="aspectjtools" rev="${aspectj.version}"
                conf="common->default"/>
 
->>>>>>> 3dabddef
  </dependencies>
   
 </ivy-module>