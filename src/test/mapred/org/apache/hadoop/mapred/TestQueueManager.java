--- conflicted
+++ resolved
@@ -25,14 +25,8 @@
 import static org.junit.Assert.*;
 
 import org.apache.hadoop.mapreduce.QueueState;
-<<<<<<< HEAD
-import org.apache.hadoop.security.UnixUserGroupInformation;
-import org.apache.hadoop.security.UserGroupInformation;
-import org.apache.hadoop.security.SecurityUtil.AccessControlList;
-=======
 import org.apache.hadoop.security.UserGroupInformation;
 import org.apache.hadoop.security.authorize.AccessControlList;
->>>>>>> 3dabddef
 import org.codehaus.jackson.map.ObjectMapper;
 import org.junit.After;
 import org.junit.Test;
@@ -114,24 +108,15 @@
     assertTrue(
       q.getAcls().get(
         QueueManager.toFullPropertyName(
-<<<<<<< HEAD
-          q.getName(), ACL_SUBMIT_JOB_TAG)).getUsers().contains(
-        "u1"));
-=======
           q.getName(), ACL_SUBMIT_JOB_TAG)).isUserAllowed(
         UserGroupInformation.createRemoteUser("u1")));
->>>>>>> 3dabddef
 
     assertTrue(
       q.getAcls().get(
         QueueManager.toFullPropertyName(
           q.getName(),
           ACL_ADMINISTER_JOB_TAG))
-<<<<<<< HEAD
-        .getUsers().contains("u2"));
-=======
         .isUserAllowed(UserGroupInformation.createRemoteUser("u2")));
->>>>>>> 3dabddef
     assertTrue(q.getState().equals(QueueState.STOPPED));
   }
 
@@ -145,47 +130,26 @@
 
     UserGroupInformation ugi;
     // test for acls access when acls are set with *
-<<<<<<< HEAD
-    ugi = new UnixUserGroupInformation("u1", new String[]{" "});
-    assertTrue(qm.hasAccess("p1" + NAME_SEPARATOR + "p12",
-        Queue.QueueOperation.SUBMIT_JOB, ugi));
-    ugi = new UnixUserGroupInformation("u2", new String[]{" "});
-=======
     ugi = UserGroupInformation.createRemoteUser("u1");
     assertTrue(qm.hasAccess("p1" + NAME_SEPARATOR + "p12",
         Queue.QueueOperation.SUBMIT_JOB, ugi));
     ugi = UserGroupInformation.createRemoteUser("u2");
->>>>>>> 3dabddef
     assertTrue(qm.hasAccess("p1" + NAME_SEPARATOR + "p12",
         Queue.QueueOperation.ADMINISTER_JOBS, ugi));
     
     // test for acls access when acls are not set with *
-<<<<<<< HEAD
-    ugi = new UnixUserGroupInformation("u1", new String[]{" "});
-    assertTrue(qm.hasAccess("p1" + NAME_SEPARATOR + "p11",
-        Queue.QueueOperation.SUBMIT_JOB, ugi));
-    ugi = new UnixUserGroupInformation("u2", new String[]{" "});
-=======
     ugi = UserGroupInformation.createRemoteUser("u1");
     assertTrue(qm.hasAccess("p1" + NAME_SEPARATOR + "p11",
         Queue.QueueOperation.SUBMIT_JOB, ugi));
     ugi = UserGroupInformation.createRemoteUser("u2");
->>>>>>> 3dabddef
     assertTrue(qm.hasAccess("p1" + NAME_SEPARATOR + "p11",
         Queue.QueueOperation.ADMINISTER_JOBS, ugi));
     
     // test for acls access when acls are not specified but acls is enabled
-<<<<<<< HEAD
-    ugi = new UnixUserGroupInformation("u1", new String[]{" "});
-    assertTrue(qm.hasAccess("p1" + NAME_SEPARATOR + "p13",
-        Queue.QueueOperation.SUBMIT_JOB, ugi));
-    ugi = new UnixUserGroupInformation("u2", new String[]{" "});
-=======
     ugi = UserGroupInformation.createRemoteUser("u1");
     assertTrue(qm.hasAccess("p1" + NAME_SEPARATOR + "p13",
         Queue.QueueOperation.SUBMIT_JOB, ugi));
     ugi = UserGroupInformation.createRemoteUser("u2");
->>>>>>> 3dabddef
     assertTrue(qm.hasAccess("p1" + NAME_SEPARATOR + "p13",
         Queue.QueueOperation.ADMINISTER_JOBS, ugi));
     
@@ -225,11 +189,7 @@
     QueueManager qm = new QueueManager(CONFIG);
 
     UserGroupInformation ugi =
-<<<<<<< HEAD
-      new UnixUserGroupInformation("u1", new String[]{" "});
-=======
       UserGroupInformation.createRemoteUser("u1");
->>>>>>> 3dabddef
     assertFalse(
       qm.hasAccess(
         "p1",
@@ -408,22 +368,14 @@
               child.getAcls().get(
                 QueueManager.toFullPropertyName(
                   child.getName(), ACL_SUBMIT_JOB_TAG))
-<<<<<<< HEAD
-                .getUsers().contains("u1"));
-=======
                 .isUserAllowed(UserGroupInformation.createRemoteUser("u1")));
->>>>>>> 3dabddef
 
             assertTrue(
               child.getAcls().get(
                 QueueManager.toFullPropertyName(
                   child.getName(),
                   ACL_ADMINISTER_JOB_TAG))
-<<<<<<< HEAD
-                .getUsers().contains("u2"));
-=======
                 .isUserAllowed(UserGroupInformation.createRemoteUser("u2")));
->>>>>>> 3dabddef
             assertTrue(child.getState().equals(QueueState.STOPPED));
           } else {
             assertTrue(child.getState().equals(QueueState.RUNNING));
@@ -460,22 +412,14 @@
                 QueueManager.toFullPropertyName(
                   child.getName(),
                   ACL_SUBMIT_JOB_TAG))
-<<<<<<< HEAD
-                .getUsers().contains("u3"));
-=======
                 .isUserAllowed(UserGroupInformation.createRemoteUser("u3")));
->>>>>>> 3dabddef
 
             assertTrue(
               child.getAcls().get(
                 QueueManager.toFullPropertyName(
                   child.getName(),
                   ACL_ADMINISTER_JOB_TAG))
-<<<<<<< HEAD
-                .getUsers().contains("u4"));
-=======
                 .isUserAllowed(UserGroupInformation.createRemoteUser("u4")));
->>>>>>> 3dabddef
             assertTrue(child.getState().equals(QueueState.RUNNING));
           } else {
             assertTrue(child.getState().equals(QueueState.STOPPED));
