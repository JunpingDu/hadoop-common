--- conflicted
+++ resolved
@@ -64,11 +64,7 @@
   @BeforeClass
   public static void testSetUp() throws Exception {
     cluster = new MiniDFSCluster.Builder(conf).build();
-<<<<<<< HEAD
-    fc = FileContext.getFileContext(cluster.getConfiguration());
-=======
     fc = FileContext.getFileContext(cluster.getConfiguration(0));
->>>>>>> f529dfe7
     fc.delete(TEST_DIR, true);
   }
   
