--- conflicted
+++ resolved
@@ -19,20 +19,11 @@
 package org.apache.hadoop.hdfs;
 
 import static org.apache.hadoop.hdfs.protocol.DataTransferProtocol.Op.BLOCK_CHECKSUM;
-<<<<<<< HEAD
 import static org.apache.hadoop.hdfs.protocol.DataTransferProtocol.Status.ERROR_ACCESS_TOKEN;
 import static org.apache.hadoop.hdfs.protocol.DataTransferProtocol.Status.SUCCESS;
 
 import java.io.BufferedOutputStream;
 import java.io.ByteArrayInputStream;
-=======
-import static org.apache.hadoop.hdfs.protocol.DataTransferProtocol.Status.CHECKSUM_OK;
-import static org.apache.hadoop.hdfs.protocol.DataTransferProtocol.Status.ERROR_ACCESS_TOKEN;
-import static org.apache.hadoop.hdfs.protocol.DataTransferProtocol.Status.SUCCESS;
-
-import java.io.BufferedInputStream;
-import java.io.BufferedOutputStream;
->>>>>>> 95a1f919
 import java.io.DataInputStream;
 import java.io.DataOutputStream;
 import java.io.FileNotFoundException;
@@ -41,25 +32,13 @@
 import java.net.InetSocketAddress;
 import java.net.Socket;
 import java.net.SocketTimeoutException;
-<<<<<<< HEAD
 import java.util.EnumSet;
 import java.util.HashMap;
-=======
-import java.nio.BufferOverflowException;
-import java.nio.ByteBuffer;
-import java.util.AbstractMap;
-import java.util.ArrayList;
-import java.util.EnumSet;
-import java.util.HashMap;
-import java.util.Iterator;
-import java.util.LinkedList;
->>>>>>> 95a1f919
 import java.util.List;
 import java.util.Map;
 import java.util.Random;
 import java.util.SortedMap;
 import java.util.TreeMap;
-<<<<<<< HEAD
 import java.util.concurrent.TimeUnit;
 
 import javax.net.SocketFactory;
@@ -82,48 +61,16 @@
 import org.apache.hadoop.fs.ParentNotDirectoryException;
 import org.apache.hadoop.fs.Path;
 import org.apache.hadoop.fs.UnresolvedLinkException;
-=======
-import java.util.concurrent.ConcurrentHashMap;
-import java.util.concurrent.TimeUnit;
-import java.util.concurrent.atomic.AtomicBoolean;
-
-import javax.net.SocketFactory;
-import javax.security.auth.login.LoginException;
-
-import org.apache.commons.logging.Log;
-import org.apache.commons.logging.LogFactory;
-import org.apache.hadoop.conf.Configuration;
-import org.apache.hadoop.fs.BlockLocation;
-import org.apache.hadoop.fs.ChecksumException;
-import org.apache.hadoop.fs.ContentSummary;
-import org.apache.hadoop.fs.CreateFlag;
-import org.apache.hadoop.fs.FSDataInputStream;
-import org.apache.hadoop.fs.FSInputChecker;
-import org.apache.hadoop.fs.FSInputStream;
-import org.apache.hadoop.fs.FSOutputSummer;
-import org.apache.hadoop.fs.FileAlreadyExistsException;
-import org.apache.hadoop.fs.FileStatus;
-import org.apache.hadoop.fs.FileSystem;
-import org.apache.hadoop.fs.FsServerDefaults;
-import org.apache.hadoop.fs.FsStatus;
-import org.apache.hadoop.fs.MD5MD5CRC32FileChecksum;
-import org.apache.hadoop.fs.Path;
-import org.apache.hadoop.fs.Syncable;
->>>>>>> 95a1f919
 import org.apache.hadoop.fs.permission.FsPermission;
 import org.apache.hadoop.hdfs.protocol.AlreadyBeingCreatedException;
 import org.apache.hadoop.hdfs.protocol.Block;
 import org.apache.hadoop.hdfs.protocol.ClientDatanodeProtocol;
 import org.apache.hadoop.hdfs.protocol.ClientProtocol;
-<<<<<<< HEAD
 import org.apache.hadoop.hdfs.protocol.CorruptFileBlocks;
-=======
->>>>>>> 95a1f919
 import org.apache.hadoop.hdfs.protocol.DSQuotaExceededException;
 import org.apache.hadoop.hdfs.protocol.DataTransferProtocol;
 import org.apache.hadoop.hdfs.protocol.DatanodeID;
 import org.apache.hadoop.hdfs.protocol.DatanodeInfo;
-<<<<<<< HEAD
 import org.apache.hadoop.hdfs.protocol.DirectoryListing;
 import org.apache.hadoop.hdfs.protocol.FSConstants;
 import org.apache.hadoop.hdfs.protocol.HdfsFileStatus;
@@ -132,22 +79,11 @@
 import org.apache.hadoop.hdfs.protocol.NSQuotaExceededException;
 import org.apache.hadoop.hdfs.protocol.UnresolvedPathException;
 import org.apache.hadoop.hdfs.security.token.delegation.DelegationTokenIdentifier;
-=======
-import org.apache.hadoop.hdfs.protocol.FSConstants;
-import org.apache.hadoop.hdfs.protocol.LocatedBlock;
-import org.apache.hadoop.hdfs.protocol.LocatedBlocks;
-import org.apache.hadoop.hdfs.protocol.NSQuotaExceededException;
-import org.apache.hadoop.hdfs.protocol.DataTransferProtocol.BlockConstructionStage;
->>>>>>> 95a1f919
 import org.apache.hadoop.hdfs.server.common.HdfsConstants;
 import org.apache.hadoop.hdfs.server.common.UpgradeStatusReport;
 import org.apache.hadoop.hdfs.server.datanode.DataNode;
 import org.apache.hadoop.hdfs.server.namenode.NameNode;
-<<<<<<< HEAD
 import org.apache.hadoop.hdfs.server.namenode.SafeModeException;
-=======
-import org.apache.hadoop.hdfs.server.namenode.NotReplicatedYetException;
->>>>>>> 95a1f919
 import org.apache.hadoop.io.DataOutputBuffer;
 import org.apache.hadoop.io.EnumSetWritable;
 import org.apache.hadoop.io.IOUtils;
@@ -160,23 +96,12 @@
 import org.apache.hadoop.ipc.RPC;
 import org.apache.hadoop.ipc.RemoteException;
 import org.apache.hadoop.net.NetUtils;
-import org.apache.hadoop.net.NodeBase;
 import org.apache.hadoop.security.AccessControlException;
-<<<<<<< HEAD
 import org.apache.hadoop.security.UserGroupInformation;
 import org.apache.hadoop.security.token.SecretManager.InvalidToken;
 import org.apache.hadoop.security.token.Token;
 import org.apache.hadoop.util.Daemon;
 import org.apache.hadoop.util.Progressable;
-=======
-import org.apache.hadoop.security.AccessToken;
-import org.apache.hadoop.security.InvalidAccessTokenException;
-import org.apache.hadoop.security.UnixUserGroupInformation;
-import org.apache.hadoop.util.Daemon;
-import org.apache.hadoop.util.DataChecksum;
-import org.apache.hadoop.util.Progressable;
-import org.apache.hadoop.util.PureJavaCrc32;
->>>>>>> 95a1f919
 import org.apache.hadoop.util.StringUtils;
 
 /********************************************************
@@ -194,7 +119,6 @@
 public class DFSClient implements FSConstants, java.io.Closeable {
   public static final Log LOG = LogFactory.getLog(DFSClient.class);
   public static final long SERVER_DEFAULTS_VALIDITY_PERIOD = 60 * 60 * 1000L; // 1 hour
-<<<<<<< HEAD
   static final int TCP_WINDOW_SIZE = 128 * 1024; // 128 KB
   final ClientProtocol namenode;
   private final ClientProtocol rpcNamenode;
@@ -203,17 +127,6 @@
   private volatile FsServerDefaults serverDefaults;
   private volatile long serverDefaultsLastUpdate;
   static Random r = new Random();
-=======
-  public static final int MAX_BLOCK_ACQUIRE_FAILURES = 3;
-  private static final int TCP_WINDOW_SIZE = 128 * 1024; // 128 KB
-  private final ClientProtocol namenode;
-  private final ClientProtocol rpcNamenode;
-  final UnixUserGroupInformation ugi;
-  volatile boolean clientRunning = true;
-  private volatile FsServerDefaults serverDefaults;
-  private volatile long serverDefaultsLastUpdate;
-  Random r = new Random();
->>>>>>> 95a1f919
   final String clientName;
   final LeaseChecker leasechecker = new LeaseChecker();
   Configuration conf;
@@ -222,6 +135,7 @@
   SocketFactory socketFactory;
   int socketTimeout;
   final int writePacketSize;
+  final DataTransferProtocol.ReplaceDatanodeOnFailure dtpReplaceDatanodeOnFailure;
   final FileSystem.Statistics stats;
   final int hdfsTimeout;    // timeout value for a DFS operation.
 
@@ -279,7 +193,7 @@
     InetSocketAddress addr = NetUtils.createSocketAddr(
       datanodeid.getHost() + ":" + datanodeid.getIpcPort());
     if (ClientDatanodeProtocol.LOG.isDebugEnabled()) {
-      ClientDatanodeProtocol.LOG.info("ClientDatanodeProtocol addr=" + addr);
+      ClientDatanodeProtocol.LOG.debug("ClientDatanodeProtocol addr=" + addr);
     }
     UserGroupInformation ticket = UserGroupInformation
         .createRemoteUser(locatedBlock.getBlock().toString());
@@ -335,6 +249,8 @@
     this.writePacketSize = 
       conf.getInt(DFSConfigKeys.DFS_CLIENT_WRITE_PACKET_SIZE_KEY, 
                   DFSConfigKeys.DFS_CLIENT_WRITE_PACKET_SIZE_DEFAULT);
+    this.dtpReplaceDatanodeOnFailure = DataTransferProtocol.ReplaceDatanodeOnFailure.get(conf);
+
     // The hdfsTimeout is currently the same as the ipc timeout 
     this.hdfsTimeout = Client.getTimeout(conf);
 
@@ -361,7 +277,6 @@
     }
   }
 
-<<<<<<< HEAD
   /**
    * Return the number of times the client should go back to the namenode
    * to retrieve block locations when reading.
@@ -388,28 +303,6 @@
     return socketTimeout > 0 ?
         (HdfsConstants.READ_TIMEOUT_EXTENSION * numNodes +
         socketTimeout) : 0;
-=======
-    String taskId = conf.get("mapred.task.id");
-    if (taskId != null) {
-      this.clientName = "DFSClient_" + taskId; 
-    } else {
-      this.clientName = "DFSClient_" + r.nextInt();
-    }
-    defaultBlockSize = conf.getLong("dfs.block.size", DEFAULT_BLOCK_SIZE);
-    defaultReplication = (short) conf.getInt("dfs.replication", 3);
-
-    if (nameNodeAddr != null && rpcNamenode == null) {
-      this.rpcNamenode = createRPCNamenode(nameNodeAddr, conf, ugi);
-      this.namenode = createNamenode(this.rpcNamenode);
-    } else if (nameNodeAddr == null && rpcNamenode != null) {
-      //This case is used for testing.
-      this.namenode = this.rpcNamenode = rpcNamenode;
-    } else {
-      throw new IllegalArgumentException(
-          "Expecting exactly one of nameNodeAddr and rpcNamenode being null: "
-          + "nameNodeAddr=" + nameNodeAddr + ", rpcNamenode=" + rpcNamenode);
-    }
->>>>>>> 95a1f919
   }
 
   void checkOpen() throws IOException {
@@ -460,10 +353,7 @@
 
   /**
    * Get server default values for a number of configuration params.
-<<<<<<< HEAD
    * @see ClientProtocol#getServerDefaults()
-=======
->>>>>>> 95a1f919
    */
   public FsServerDefaults getServerDefaults() throws IOException {
     long now = System.currentTimeMillis();
@@ -475,7 +365,6 @@
   }
 
   /**
-<<<<<<< HEAD
    *  A test method for printing out tokens 
    *  @param token
    *  @return Stringify version of the token
@@ -536,8 +425,6 @@
   }
   
   /**
-=======
->>>>>>> 95a1f919
    * Report corrupt blocks that were discovered by the client.
    * @see ClientProtocol#reportBadBlocks(LocatedBlock[])
    */
@@ -654,18 +541,6 @@
     return create(src, overwrite, replication, blockSize, null);
   }
 
-<<<<<<< HEAD
-=======
-  /**
-   * Get the namenode associated with this DFSClient object
-   * @return the namenode associated with this DFSClient object
-   */
-  public ClientProtocol getNamenode() {
-    return namenode;
-  }
-  
-  
->>>>>>> 95a1f919
   /**
    * Call {@link #create(String, boolean, short, long, Progressable, int)}
    * with default bufferSize.
@@ -698,12 +573,12 @@
                              int buffersize)
       throws IOException {
     return create(src, FsPermission.getDefault(),
-        overwrite ? EnumSet.of(CreateFlag.OVERWRITE) : EnumSet.of(CreateFlag.CREATE), 
-        replication, blockSize, progress, buffersize);
-  }
-
-  /**
-<<<<<<< HEAD
+        overwrite ? EnumSet.of(CreateFlag.CREATE, CreateFlag.OVERWRITE)
+            : EnumSet.of(CreateFlag.CREATE), replication, blockSize, progress,
+        buffersize);
+  }
+
+  /**
    * Call {@link #create(String, FsPermission, EnumSet, boolean, short, 
    * long, Progressable, int)} with <code>createParent</code> set to true.
    */
@@ -715,20 +590,6 @@
                              Progressable progress,
                              int buffersize)
       throws IOException {
-=======
-   * Call
-   * {@link #create(String,FsPermission,EnumSet,boolean,short,long,Progressable,int)}
-   * with createParent set to true.
-   */
-  public OutputStream create(String src, 
-      FsPermission permission,
-      EnumSet<CreateFlag> flag, 
-      short replication,
-      long blockSize,
-      Progressable progress,
-      int buffersize
-      ) throws IOException {
->>>>>>> 95a1f919
     return create(src, permission, flag, true,
         replication, blockSize, progress, buffersize);
   }
@@ -740,14 +601,9 @@
    * 
    * @param src File name
    * @param permission The permission of the directory being created.
-<<<<<<< HEAD
    *          If null, use default permission {@link FsPermission#getDefault()}
    * @param flag indicates create a new file or create/overwrite an
    *          existing file or append to an existing file
-=======
-   * If permission == null, use {@link FsPermission#getDefault()}.
-   * @param flag do not check for file existence if true
->>>>>>> 95a1f919
    * @param createParent create missing parent directory if true
    * @param replication block replication
    * @param blockSize maximum block size
@@ -755,14 +611,9 @@
    * @param buffersize underlying buffer size 
    * 
    * @return output stream
-<<<<<<< HEAD
    * 
    * @see ClientProtocol#create(String, FsPermission, String, EnumSetWritable,
    * boolean, short, long) for detailed description of exceptions thrown
-=======
-   * @throws IOException
-   * @see ClientProtocol#create(String, FsPermission, String, EnumSetWritable, boolean, short, long)
->>>>>>> 95a1f919
    */
   public OutputStream create(String src, 
                              FsPermission permission,
@@ -778,7 +629,6 @@
       permission = FsPermission.getDefault();
     }
     FsPermission masked = permission.applyUMask(FsPermission.getUMask(conf));
-<<<<<<< HEAD
     if(LOG.isDebugEnabled()) {
       LOG.debug(src + ": masked=" + masked);
     }
@@ -791,9 +641,29 @@
   }
   
   /**
+   * Append to an existing file if {@link CreateFlag#APPEND} is present
+   */
+  private OutputStream primitiveAppend(String src, EnumSet<CreateFlag> flag,
+      int buffersize, Progressable progress) throws IOException {
+    if (flag.contains(CreateFlag.APPEND)) {
+      HdfsFileStatus stat = getFileInfo(src);
+      if (stat == null) { // No file to append to
+        // New file needs to be created if create option is present
+        if (!flag.contains(CreateFlag.CREATE)) {
+          throw new FileNotFoundException("failed to append to non-existent file "
+              + src + " on client " + clientName);
+        }
+        return null;
+      }
+      return callAppend(stat, src, buffersize, progress);
+    }
+    return null;
+  }
+  
+  /**
    * Same as {{@link #create(String, FsPermission, EnumSet, short, long,
    *  Progressable, int)} except that the permission
-   *   is absolute (ie has already been masked with umask.
+   *  is absolute (ie has already been masked with umask.
    */
   public OutputStream primitiveCreate(String src, 
                              FsPermission absPermission,
@@ -806,21 +676,18 @@
                              int bytesPerChecksum)
       throws IOException, UnresolvedLinkException {
     checkOpen();
-    OutputStream result = new DFSOutputStream(this, src, absPermission,
-        flag, createParent, replication, blockSize, progress, buffersize,
-        bytesPerChecksum);
-=======
-    LOG.debug(src + ": masked=" + masked);
-    OutputStream result = new DFSOutputStream(src, masked,
-        flag, createParent, replication, blockSize, progress, buffersize,
-        conf.getInt("io.bytes.per.checksum", 512));
->>>>>>> 95a1f919
+    CreateFlag.validate(flag);
+    OutputStream result = primitiveAppend(src, flag, buffersize, progress);
+    if (result == null) {
+      result = new DFSOutputStream(this, src, absPermission,
+          flag, createParent, replication, blockSize, progress, buffersize,
+          bytesPerChecksum);
+    }
     leasechecker.put(src, result);
     return result;
   }
   
   /**
-<<<<<<< HEAD
    * Creates a symbolic link.
    * 
    * @see ClientProtocol#createSymlink(String, String,FsPermission, boolean) 
@@ -856,36 +723,26 @@
                                      FileNotFoundException.class);
     }
   }
-=======
-   * Same as {{@link #create(String, FsPermission, EnumSet, short, long,
-   *  Progressable, int)}   except that the permission
-   *   is absolute (ie has already been masked with umask.
-   * 
-   */
-  public OutputStream primitiveCreate(String src, 
-                             FsPermission absPermission,
-                             EnumSet<CreateFlag> flag,
-                             boolean createParent,
-                             short replication,
-                             long blockSize,
-                             Progressable progress,
-                             int buffersize,
-                             int bytesPerChecksum)
-    throws IOException {
-    checkOpen();
-    if (absPermission == null) {
-      absPermission = 
-        FsPermission.getDefault().applyUMask(FsPermission.getUMask(conf));
-    } 
-    LOG.debug(src + ": masked=" + absPermission);
-    OutputStream result = new DFSOutputStream(src, absPermission,
-        flag, createParent, replication, blockSize, progress, buffersize,
-        bytesPerChecksum);
-    leasechecker.put(src, result);
-    return result;
-  } 
->>>>>>> 95a1f919
-
+
+  /** Method to get stream returned by append call */
+  private OutputStream callAppend(HdfsFileStatus stat, String src,
+      int buffersize, Progressable progress) throws IOException {
+    LocatedBlock lastBlock = null;
+    try {
+      lastBlock = namenode.append(src, clientName);
+    } catch(RemoteException re) {
+      throw re.unwrapRemoteException(AccessControlException.class,
+                                     FileNotFoundException.class,
+                                     SafeModeException.class,
+                                     DSQuotaExceededException.class,
+                                     UnsupportedOperationException.class,
+                                     UnresolvedPathException.class);
+    }
+    return new DFSOutputStream(this, src, buffersize, progress,
+        lastBlock, stat, conf.getInt(DFSConfigKeys.DFS_BYTES_PER_CHECKSUM_KEY, 
+                                     DFSConfigKeys.DFS_BYTES_PER_CHECKSUM_DEFAULT));
+  }
+  
   /**
    * Append to an existing HDFS file.  
    * 
@@ -899,22 +756,8 @@
   OutputStream append(String src, int buffersize, Progressable progress)
       throws IOException {
     checkOpen();
-    HdfsFileStatus stat = null;
-    LocatedBlock lastBlock = null;
-    try {
-      stat = getFileInfo(src);
-      lastBlock = namenode.append(src, clientName);
-    } catch(RemoteException re) {
-      throw re.unwrapRemoteException(AccessControlException.class,
-                                     FileNotFoundException.class,
-                                     SafeModeException.class,
-                                     DSQuotaExceededException.class,
-                                     UnsupportedOperationException.class,
-                                     UnresolvedPathException.class);
-    }
-    OutputStream result = new DFSOutputStream(this, src, buffersize, progress,
-        lastBlock, stat, conf.getInt(DFSConfigKeys.DFS_BYTES_PER_CHECKSUM_KEY, 
-                                     DFSConfigKeys.DFS_BYTES_PER_CHECKSUM_DEFAULT));
+    HdfsFileStatus stat = getFileInfo(src);
+    OutputStream result = callAppend(stat, src, buffersize, progress);
     leasechecker.put(src, result);
     return result;
   }
@@ -1402,7 +1245,6 @@
    * @param permission The permission of the directory being created.
    * If permission == null, use {@link FsPermission#getDefault()}.
    * @param createParent create missing parent directory if true
-<<<<<<< HEAD
    * 
    * @return True if the operation success.
    * 
@@ -1410,12 +1252,6 @@
    */
   public boolean mkdirs(String src, FsPermission permission,
       boolean createParent) throws IOException {
-=======
-   * @return True if the operation success.
-   * @see ClientProtocol#mkdirs(String, FsPermission, boolean)
-   */
-  public boolean mkdirs(String src, FsPermission permission, boolean createParent)throws IOException{
->>>>>>> 95a1f919
     checkOpen();
     if (permission == null) {
       permission = FsPermission.getDefault();
@@ -1454,33 +1290,6 @@
       LOG.debug(src + ": masked=" + absPermission);
     }
     try {
-<<<<<<< HEAD
-=======
-      return namenode.mkdirs(src, masked, createParent);
-    } catch(RemoteException re) {
-      throw re.unwrapRemoteException(AccessControlException.class,
-                                     NSQuotaExceededException.class,
-                                     DSQuotaExceededException.class,
-                                     FileNotFoundException.class,
-                                     FileAlreadyExistsException.class);
-    }
-  }
-  
-  /**
-   * Same {{@link #mkdirs(String, FsPermission, boolean)} except
-   * that the permissions has already been masked against umask.
-   */
-  public boolean primitiveMkdir(String src, FsPermission absPermission)
-    throws IOException{
-    checkOpen();
-    if (absPermission == null) {
-      absPermission = 
-        FsPermission.getDefault().applyUMask(FsPermission.getUMask(conf));
-    } 
-
-    LOG.debug(src + ": masked=" + absPermission);
-    try {
->>>>>>> 95a1f919
       return namenode.mkdirs(src, absPermission, true);
     } catch(RemoteException re) {
       throw re.unwrapRemoteException(AccessControlException.class,
@@ -1696,1078 +1505,9 @@
   /**
    * The Hdfs implementation of {@link FSDataInputStream}
    */
-<<<<<<< HEAD
   @InterfaceAudience.Private
   public static class DFSDataInputStream extends FSDataInputStream {
     public DFSDataInputStream(DFSInputStream in)
-      throws IOException {
-      super(in);
-    }
-      
-=======
-  public static class BlockReader extends FSInputChecker {
-
-    private Socket dnSock; //for now just sending checksumOk.
-    private DataInputStream in;
-    private DataChecksum checksum;
-    private long lastChunkOffset = -1;
-    private long lastChunkLen = -1;
-    private long lastSeqNo = -1;
-
-    private long startOffset;
-    private long firstChunkOffset;
-    private int bytesPerChecksum;
-    private int checksumSize;
-    private boolean gotEOS = false;
-    
-    byte[] skipBuf = null;
-    ByteBuffer checksumBytes = null;
-    int dataLeft = 0;
-    boolean isLastPacket = false;
-    
-    /* FSInputChecker interface */
-    
-    /* same interface as inputStream java.io.InputStream#read()
-     * used by DFSInputStream#read()
-     * This violates one rule when there is a checksum error:
-     * "Read should not modify user buffer before successful read"
-     * because it first reads the data to user buffer and then checks
-     * the checksum.
-     */
-    @Override
-    public synchronized int read(byte[] buf, int off, int len) 
-                                 throws IOException {
-      
-      //for the first read, skip the extra bytes at the front.
-      if (lastChunkLen < 0 && startOffset > firstChunkOffset && len > 0) {
-        // Skip these bytes. But don't call this.skip()!
-        int toSkip = (int)(startOffset - firstChunkOffset);
-        if ( skipBuf == null ) {
-          skipBuf = new byte[bytesPerChecksum];
-        }
-        if ( super.read(skipBuf, 0, toSkip) != toSkip ) {
-          // should never happen
-          throw new IOException("Could not skip required number of bytes");
-        }
-      }
-      
-      boolean eosBefore = gotEOS;
-      int nRead = super.read(buf, off, len);
-      
-      // if gotEOS was set in the previous read and checksum is enabled :
-      if (gotEOS && !eosBefore && nRead >= 0 && needChecksum()) {
-        //checksum is verified and there are no errors.
-        checksumOk(dnSock);
-      }
-      return nRead;
-    }
-
-    @Override
-    public synchronized long skip(long n) throws IOException {
-      /* How can we make sure we don't throw a ChecksumException, at least
-       * in majority of the cases?. This one throws. */  
-      if ( skipBuf == null ) {
-        skipBuf = new byte[bytesPerChecksum]; 
-      }
-
-      long nSkipped = 0;
-      while ( nSkipped < n ) {
-        int toSkip = (int)Math.min(n-nSkipped, skipBuf.length);
-        int ret = read(skipBuf, 0, toSkip);
-        if ( ret <= 0 ) {
-          return nSkipped;
-        }
-        nSkipped += ret;
-      }
-      return nSkipped;
-    }
-
-    @Override
-    public int read() throws IOException {
-      throw new IOException("read() is not expected to be invoked. " +
-                            "Use read(buf, off, len) instead.");
-    }
-    
-    @Override
-    public boolean seekToNewSource(long targetPos) throws IOException {
-      /* Checksum errors are handled outside the BlockReader. 
-       * DFSInputStream does not always call 'seekToNewSource'. In the 
-       * case of pread(), it just tries a different replica without seeking.
-       */ 
-      return false;
-    }
-    
-    @Override
-    public void seek(long pos) throws IOException {
-      throw new IOException("Seek() is not supported in BlockInputChecker");
-    }
-
-    @Override
-    protected long getChunkPosition(long pos) {
-      throw new RuntimeException("getChunkPosition() is not supported, " +
-                                 "since seek is not required");
-    }
-    
-    /**
-     * Makes sure that checksumBytes has enough capacity 
-     * and limit is set to the number of checksum bytes needed 
-     * to be read.
-     */
-    private void adjustChecksumBytes(int dataLen) {
-      int requiredSize = 
-        ((dataLen + bytesPerChecksum - 1)/bytesPerChecksum)*checksumSize;
-      if (checksumBytes == null || requiredSize > checksumBytes.capacity()) {
-        checksumBytes =  ByteBuffer.wrap(new byte[requiredSize]);
-      } else {
-        checksumBytes.clear();
-      }
-      checksumBytes.limit(requiredSize);
-    }
-    
-    @Override
-    protected synchronized int readChunk(long pos, byte[] buf, int offset, 
-                                         int len, byte[] checksumBuf) 
-                                         throws IOException {
-      // Read one chunk.
-      
-      if ( gotEOS ) {
-        if ( startOffset < 0 ) {
-          //This is mainly for debugging. can be removed.
-          throw new IOException( "BlockRead: already got EOS or an error" );
-        }
-        startOffset = -1;
-        return -1;
-      }
-      
-      // Read one DATA_CHUNK.
-      long chunkOffset = lastChunkOffset;
-      if ( lastChunkLen > 0 ) {
-        chunkOffset += lastChunkLen;
-      }
-      
-      if ( (pos + firstChunkOffset) != chunkOffset ) {
-        throw new IOException("Mismatch in pos : " + pos + " + " + 
-                              firstChunkOffset + " != " + chunkOffset);
-      }
-
-      // Read next packet if the previous packet has been read completely.
-      if (dataLeft <= 0) {
-        //Read packet headers.
-        int packetLen = in.readInt();
-        long offsetInBlock = in.readLong();
-        long seqno = in.readLong();
-        boolean lastPacketInBlock = in.readBoolean();
-      
-        if (LOG.isDebugEnabled()) {
-          LOG.debug("DFSClient readChunk got seqno " + seqno +
-                    " offsetInBlock " + offsetInBlock +
-                    " lastPacketInBlock " + lastPacketInBlock +
-                    " packetLen " + packetLen);
-        }
-        
-        int dataLen = in.readInt();
-      
-        // Sanity check the lengths
-        if ( ( dataLen <= 0 && !lastPacketInBlock ) ||
-             ( dataLen != 0 && lastPacketInBlock) ||
-             (seqno != (lastSeqNo + 1)) ) {
-             throw new IOException("BlockReader: error in packet header" +
-                                   "(chunkOffset : " + chunkOffset + 
-                                   ", dataLen : " + dataLen +
-                                   ", seqno : " + seqno + 
-                                   " (last: " + lastSeqNo + "))");
-        }
-        
-        lastSeqNo = seqno;
-        isLastPacket = lastPacketInBlock;
-        dataLeft = dataLen;
-        adjustChecksumBytes(dataLen);
-        if (dataLen > 0) {
-          IOUtils.readFully(in, checksumBytes.array(), 0,
-                            checksumBytes.limit());
-        }
-      }
-
-      int chunkLen = Math.min(dataLeft, bytesPerChecksum);
-      
-      if ( chunkLen > 0 ) {
-        // len should be >= chunkLen
-        IOUtils.readFully(in, buf, offset, chunkLen);
-        checksumBytes.get(checksumBuf, 0, checksumSize);
-      }
-      
-      dataLeft -= chunkLen;
-      lastChunkOffset = chunkOffset;
-      lastChunkLen = chunkLen;
-      
-      if ((dataLeft == 0 && isLastPacket) || chunkLen == 0) {
-        gotEOS = true;
-      }
-      if ( chunkLen == 0 ) {
-        return -1;
-      }
-      
-      return chunkLen;
-    }
-    
-    private BlockReader( String file, long blockId, DataInputStream in, 
-                         DataChecksum checksum, boolean verifyChecksum,
-                         long startOffset, long firstChunkOffset, 
-                         Socket dnSock ) {
-      super(new Path("/blk_" + blockId + ":of:" + file)/*too non path-like?*/,
-            1, verifyChecksum,
-            checksum.getChecksumSize() > 0? checksum : null, 
-            checksum.getBytesPerChecksum(),
-            checksum.getChecksumSize());
-      
-      this.dnSock = dnSock;
-      this.in = in;
-      this.checksum = checksum;
-      this.startOffset = Math.max( startOffset, 0 );
-
-      this.firstChunkOffset = firstChunkOffset;
-      lastChunkOffset = firstChunkOffset;
-      lastChunkLen = -1;
-
-      bytesPerChecksum = this.checksum.getBytesPerChecksum();
-      checksumSize = this.checksum.getChecksumSize();
-    }
-
-    public static BlockReader newBlockReader(Socket sock, String file, long blockId, AccessToken accessToken, 
-        long genStamp, long startOffset, long len, int bufferSize) throws IOException {
-      return newBlockReader(sock, file, blockId, accessToken, genStamp, startOffset, len, bufferSize,
-          true);
-    }
-
-    /** Java Doc required */
-    public static BlockReader newBlockReader( Socket sock, String file, long blockId, 
-                                       AccessToken accessToken,
-                                       long genStamp,
-                                       long startOffset, long len,
-                                       int bufferSize, boolean verifyChecksum)
-                                       throws IOException {
-      return newBlockReader(sock, file, blockId, accessToken, genStamp, startOffset,
-                            len, bufferSize, verifyChecksum, "");
-    }
-
-    public static BlockReader newBlockReader( Socket sock, String file,
-                                       long blockId, 
-                                       AccessToken accessToken,
-                                       long genStamp,
-                                       long startOffset, long len,
-                                       int bufferSize, boolean verifyChecksum,
-                                       String clientName)
-                                       throws IOException {
-      // in and out will be closed when sock is closed (by the caller)
-      DataTransferProtocol.Sender.opReadBlock(
-          new DataOutputStream(new BufferedOutputStream(
-              NetUtils.getOutputStream(sock,HdfsConstants.WRITE_TIMEOUT))),
-          blockId, genStamp, startOffset, len, clientName, accessToken);
-      
-      //
-      // Get bytes in block, set streams
-      //
-
-      DataInputStream in = new DataInputStream(
-          new BufferedInputStream(NetUtils.getInputStream(sock), 
-                                  bufferSize));
-      
-      DataTransferProtocol.Status status = DataTransferProtocol.Status.read(in);
-      if (status != SUCCESS) {
-        if (status == ERROR_ACCESS_TOKEN) {
-          throw new InvalidAccessTokenException(
-              "Got access token error for OP_READ_BLOCK, self="
-                  + sock.getLocalSocketAddress() + ", remote="
-                  + sock.getRemoteSocketAddress() + ", for file " + file
-                  + ", for block " + blockId + "_" + genStamp);
-        } else {
-          throw new IOException("Got error for OP_READ_BLOCK, self="
-              + sock.getLocalSocketAddress() + ", remote="
-              + sock.getRemoteSocketAddress() + ", for file " + file
-              + ", for block " + blockId + "_" + genStamp);
-        }
-      }
-      DataChecksum checksum = DataChecksum.newDataChecksum( in );
-      //Warning when we get CHECKSUM_NULL?
-      
-      // Read the first chunk offset.
-      long firstChunkOffset = in.readLong();
-      
-      if ( firstChunkOffset < 0 || firstChunkOffset > startOffset ||
-          firstChunkOffset >= (startOffset + checksum.getBytesPerChecksum())) {
-        throw new IOException("BlockReader: error in first chunk offset (" +
-                              firstChunkOffset + ") startOffset is " + 
-                              startOffset + " for file " + file);
-      }
-
-      return new BlockReader( file, blockId, in, checksum, verifyChecksum,
-                              startOffset, firstChunkOffset, sock );
-    }
-
-    @Override
-    public synchronized void close() throws IOException {
-      startOffset = -1;
-      checksum = null;
-      // in will be closed when its Socket is closed.
-    }
-    
-    /** kind of like readFully(). Only reads as much as possible.
-     * And allows use of protected readFully().
-     */
-    public int readAll(byte[] buf, int offset, int len) throws IOException {
-      return readFully(this, buf, offset, len);
-    }
-    
-    /* When the reader reaches end of a block and there are no checksum
-     * errors, we send OP_STATUS_CHECKSUM_OK to datanode to inform that 
-     * checksum was verified and there was no error.
-     */ 
-    private void checksumOk(Socket sock) {
-      try {
-        OutputStream out = NetUtils.getOutputStream(sock, HdfsConstants.WRITE_TIMEOUT);
-        CHECKSUM_OK.writeOutputStream(out);
-        out.flush();
-      } catch (IOException e) {
-        // its ok not to be able to send this.
-        LOG.debug("Could not write to datanode " + sock.getInetAddress() +
-                  ": " + e.getMessage());
-      }
-    }
-  }
-    
-  /****************************************************************
-   * DFSInputStream provides bytes from a named file.  It handles 
-   * negotiation of the namenode and various datanodes as necessary.
-   ****************************************************************/
-  class DFSInputStream extends FSInputStream {
-    private Socket s = null;
-    private boolean closed = false;
-
-    private String src;
-    private long prefetchSize = 10 * defaultBlockSize;
-    private BlockReader blockReader = null;
-    private boolean verifyChecksum;
-    private LocatedBlocks locatedBlocks = null;
-    private long lastBlockBeingWrittenLength = 0;
-    private DatanodeInfo currentNode = null;
-    private Block currentBlock = null;
-    private long pos = 0;
-    private long blockEnd = -1;
-    private int failures = 0;
-
-    /* XXX Use of CocurrentHashMap is temp fix. Need to fix 
-     * parallel accesses to DFSInputStream (through ptreads) properly */
-    private ConcurrentHashMap<DatanodeInfo, DatanodeInfo> deadNodes = 
-               new ConcurrentHashMap<DatanodeInfo, DatanodeInfo>();
-    private int buffersize = 1;
-    
-    private byte[] oneByteBuf = new byte[1]; // used for 'int read()'
-    
-    void addToDeadNodes(DatanodeInfo dnInfo) {
-      deadNodes.put(dnInfo, dnInfo);
-    }
-    
-    DFSInputStream(String src, int buffersize, boolean verifyChecksum
-                   ) throws IOException {
-      this.verifyChecksum = verifyChecksum;
-      this.buffersize = buffersize;
-      this.src = src;
-      prefetchSize = conf.getLong("dfs.read.prefetch.size", prefetchSize);
-      openInfo();
-    }
-
-    /**
-     * Grab the open-file info from namenode
-     */
-    synchronized void openInfo() throws IOException {
-      LocatedBlocks newInfo = callGetBlockLocations(namenode, src, 0, prefetchSize);
-      if (LOG.isDebugEnabled()) {
-        LOG.debug("newInfo = " + newInfo);
-      }
-      if (newInfo == null) {
-        throw new IOException("Cannot open filename " + src);
-      }
-
-      if (locatedBlocks != null) {
-        Iterator<LocatedBlock> oldIter = locatedBlocks.getLocatedBlocks().iterator();
-        Iterator<LocatedBlock> newIter = newInfo.getLocatedBlocks().iterator();
-        while (oldIter.hasNext() && newIter.hasNext()) {
-          if (! oldIter.next().getBlock().equals(newIter.next().getBlock())) {
-            throw new IOException("Blocklist for " + src + " has changed!");
-          }
-        }
-      }
-      this.locatedBlocks = newInfo;
-      this.lastBlockBeingWrittenLength = 0;
-      if (!locatedBlocks.isLastBlockComplete()) {
-        final LocatedBlock last = locatedBlocks.getLastLocatedBlock();
-        if (last != null) {
-          final long len = readBlockLength(last);
-          last.getBlock().setNumBytes(len);
-          this.lastBlockBeingWrittenLength = len; 
-        }
-      }
-
-      this.currentNode = null;
-    }
-
-    /** Read the block length from one of the datanodes. */
-    private long readBlockLength(LocatedBlock locatedblock) throws IOException {
-      if (locatedblock == null || locatedblock.getLocations().length == 0) {
-        return 0;
-      }
-      for(DatanodeInfo datanode : locatedblock.getLocations()) {
-        try {
-          final ClientDatanodeProtocol cdp = createClientDatanodeProtocolProxy(
-              datanode, conf);
-          final long n = cdp.getReplicaVisibleLength(locatedblock.getBlock());
-          if (n >= 0) {
-            return n;
-          }
-        }
-        catch(IOException ioe) {
-          if (LOG.isDebugEnabled()) {
-            LOG.debug("Faild to getReplicaVisibleLength from datanode "
-                + datanode + " for block " + locatedblock.getBlock(), ioe);
-          }
-        }
-      }
-      throw new IOException("Cannot obtain block length for " + locatedblock);
-    }
-    
-    public synchronized long getFileLength() {
-      return locatedBlocks == null? 0:
-          locatedBlocks.getFileLength() + lastBlockBeingWrittenLength;
-    }
-
->>>>>>> 95a1f919
-    /**
-     * Returns the datanode from which the stream is currently reading.
-     */
-    public DatanodeInfo getCurrentDatanode() {
-      return ((DFSInputStream)in).getCurrentDatanode();
-    }
-      
-    /**
-     * Returns the block containing the target position. 
-     */
-    public Block getCurrentBlock() {
-<<<<<<< HEAD
-=======
-      return currentBlock;
-    }
-
-    /**
-     * Return collection of blocks that has already been located.
-     */
-    synchronized List<LocatedBlock> getAllBlocks() throws IOException {
-      return getBlockRange(0, this.getFileLength());
-    }
-
-    /**
-     * Get block at the specified position.
-     * Fetch it from the namenode if not cached.
-     * 
-     * @param offset
-     * @param updatePosition whether to update current position
-     * @return located block
-     * @throws IOException
-     */
-    private synchronized LocatedBlock getBlockAt(long offset,
-        boolean updatePosition) throws IOException {
-      assert (locatedBlocks != null) : "locatedBlocks is null";
-
-      final LocatedBlock blk;
-
-      //check offset
-      if (offset < 0 || offset >= getFileLength()) {
-        throw new IOException("offset < 0 || offset > getFileLength(), offset="
-            + offset
-            + ", updatePosition=" + updatePosition
-            + ", locatedBlocks=" + locatedBlocks);
-      }
-      else if (offset >= locatedBlocks.getFileLength()) {
-        // offset to the portion of the last block,
-        // which is not known to the name-node yet;
-        // getting the last block 
-        blk = locatedBlocks.getLastLocatedBlock();
-      }
-      else {
-        // search cached blocks first
-        int targetBlockIdx = locatedBlocks.findBlock(offset);
-        if (targetBlockIdx < 0) { // block is not cached
-          targetBlockIdx = LocatedBlocks.getInsertIndex(targetBlockIdx);
-          // fetch more blocks
-          LocatedBlocks newBlocks;
-          newBlocks = callGetBlockLocations(namenode, src, offset, prefetchSize);
-          assert (newBlocks != null) : "Could not find target position " + offset;
-          locatedBlocks.insertRange(targetBlockIdx, newBlocks.getLocatedBlocks());
-        }
-        blk = locatedBlocks.get(targetBlockIdx);
-      }
-
-      // update current position
-      if (updatePosition) {
-        this.pos = offset;
-        this.blockEnd = blk.getStartOffset() + blk.getBlockSize() - 1;
-        this.currentBlock = blk.getBlock();
-      }
-      return blk;
-    }
-
-    /** Fetch a block from namenode and cache it */
-    private synchronized void fetchBlockAt(long offset) throws IOException {
-      int targetBlockIdx = locatedBlocks.findBlock(offset);
-      if (targetBlockIdx < 0) { // block is not cached
-        targetBlockIdx = LocatedBlocks.getInsertIndex(targetBlockIdx);
-      }
-      // fetch blocks
-      LocatedBlocks newBlocks;
-      newBlocks = callGetBlockLocations(namenode, src, offset, prefetchSize);
-      if (newBlocks == null) {
-        throw new IOException("Could not find target position " + offset);
-      }
-      locatedBlocks.insertRange(targetBlockIdx, newBlocks.getLocatedBlocks());
-    }
-
-    /**
-     * Get blocks in the specified range.
-     * Fetch them from the namenode if not cached.
-     * 
-     * @param offset
-     * @param length
-     * @return consequent segment of located blocks
-     * @throws IOException
-     */
-    private synchronized List<LocatedBlock> getBlockRange(long offset, 
-                                                          long length) 
-                                                        throws IOException {
-      final List<LocatedBlock> blocks;
-      if (locatedBlocks.isLastBlockComplete()) {
-        blocks = getFinalizedBlockRange(offset, length);
-      }
-      else {
-        if (length + offset > locatedBlocks.getFileLength()) {
-          length = locatedBlocks.getFileLength() - offset;
-        }
-        blocks = getFinalizedBlockRange(offset, length);
-        blocks.add(locatedBlocks.getLastLocatedBlock());
-      }
-      return blocks;
-    }
-
-    /**
-     * Get blocks in the specified range.
-     * Includes only the complete blocks.
-     * Fetch them from the namenode if not cached.
-     */
-    private synchronized List<LocatedBlock> getFinalizedBlockRange(
-        long offset, long length) throws IOException {
-      assert (locatedBlocks != null) : "locatedBlocks is null";
-      List<LocatedBlock> blockRange = new ArrayList<LocatedBlock>();
-      // search cached blocks first
-      int blockIdx = locatedBlocks.findBlock(offset);
-      if (blockIdx < 0) { // block is not cached
-        blockIdx = LocatedBlocks.getInsertIndex(blockIdx);
-      }
-      long remaining = length;
-      long curOff = offset;
-      while(remaining > 0) {
-        LocatedBlock blk = null;
-        if(blockIdx < locatedBlocks.locatedBlockCount())
-          blk = locatedBlocks.get(blockIdx);
-        if (blk == null || curOff < blk.getStartOffset()) {
-          LocatedBlocks newBlocks;
-          newBlocks = callGetBlockLocations(namenode, src, curOff, remaining);
-          locatedBlocks.insertRange(blockIdx, newBlocks.getLocatedBlocks());
-          continue;
-        }
-        assert curOff >= blk.getStartOffset() : "Block not found";
-        blockRange.add(blk);
-        long bytesRead = blk.getStartOffset() + blk.getBlockSize() - curOff;
-        remaining -= bytesRead;
-        curOff += bytesRead;
-        blockIdx++;
-      }
-      return blockRange;
-    }
-
-    /**
-     * Open a DataInputStream to a DataNode so that it can be read from.
-     * We get block ID and the IDs of the destinations at startup, from the namenode.
-     */
-    private synchronized DatanodeInfo blockSeekTo(long target) throws IOException {
-      if (target >= getFileLength()) {
-        throw new IOException("Attempted to read past end of file");
-      }
-
-      if ( blockReader != null ) {
-        blockReader.close(); 
-        blockReader = null;
-      }
-      
-      if (s != null) {
-        s.close();
-        s = null;
-      }
-
-      //
-      // Connect to best DataNode for desired Block, with potential offset
-      //
-      DatanodeInfo chosenNode = null;
-      int refetchToken = 1; // only need to get a new access token once
-      while (true) {
-        //
-        // Compute desired block
-        //
-        LocatedBlock targetBlock = getBlockAt(target, true);
-        assert (target==this.pos) : "Wrong postion " + pos + " expect " + target;
-        long offsetIntoBlock = target - targetBlock.getStartOffset();
-
-        DNAddrPair retval = chooseDataNode(targetBlock);
-        chosenNode = retval.info;
-        InetSocketAddress targetAddr = retval.addr;
-
-        try {
-          s = socketFactory.createSocket();
-          NetUtils.connect(s, targetAddr, socketTimeout);
-          s.setSoTimeout(socketTimeout);
-          Block blk = targetBlock.getBlock();
-          AccessToken accessToken = targetBlock.getAccessToken();
-          
-          blockReader = BlockReader.newBlockReader(s, src, blk.getBlockId(), 
-              accessToken, 
-              blk.getGenerationStamp(),
-              offsetIntoBlock, blk.getNumBytes() - offsetIntoBlock,
-              buffersize, verifyChecksum, clientName);
-          return chosenNode;
-        } catch (IOException ex) {
-          if (ex instanceof InvalidAccessTokenException && refetchToken > 0) {
-            LOG.info("Will fetch a new access token and retry, " 
-                + "access token was invalid when connecting to " + targetAddr
-                + " : " + ex);
-            /*
-             * Get a new access token and retry. Retry is needed in 2 cases. 1)
-             * When both NN and DN re-started while DFSClient holding a cached
-             * access token. 2) In the case that NN fails to update its
-             * access key at pre-set interval (by a wide margin) and
-             * subsequently restarts. In this case, DN re-registers itself with
-             * NN and receives a new access key, but DN will delete the old
-             * access key from its memory since it's considered expired based on
-             * the estimated expiration date.
-             */
-            refetchToken--;
-            fetchBlockAt(target);
-          } else {
-            LOG.info("Failed to connect to " + targetAddr
-                + ", add to deadNodes and continue", ex);
-            // Put chosen node into dead list, continue
-            addToDeadNodes(chosenNode);
-          }
-          if (s != null) {
-            try {
-              s.close();
-            } catch (IOException iex) {
-            }                        
-          }
-          s = null;
-        }
-      }
-    }
-
-    /**
-     * Close it down!
-     */
-    @Override
-    public synchronized void close() throws IOException {
-      if (closed) {
-        return;
-      }
-      checkOpen();
-      
-      if ( blockReader != null ) {
-        blockReader.close();
-        blockReader = null;
-      }
-      
-      if (s != null) {
-        s.close();
-        s = null;
-      }
-      super.close();
-      closed = true;
-    }
-
-    @Override
-    public synchronized int read() throws IOException {
-      int ret = read( oneByteBuf, 0, 1 );
-      return ( ret <= 0 ) ? -1 : (oneByteBuf[0] & 0xff);
-    }
-
-    /* This is a used by regular read() and handles ChecksumExceptions.
-     * name readBuffer() is chosen to imply similarity to readBuffer() in
-     * ChecksuFileSystem
-     */ 
-    private synchronized int readBuffer(byte buf[], int off, int len) 
-                                                    throws IOException {
-      IOException ioe;
-      
-      /* we retry current node only once. So this is set to true only here.
-       * Intention is to handle one common case of an error that is not a
-       * failure on datanode or client : when DataNode closes the connection
-       * since client is idle. If there are other cases of "non-errors" then
-       * then a datanode might be retried by setting this to true again.
-       */
-      boolean retryCurrentNode = true;
- 
-      while (true) {
-        // retry as many times as seekToNewSource allows.
-        try {
-          return blockReader.read(buf, off, len);
-        } catch ( ChecksumException ce ) {
-          LOG.warn("Found Checksum error for " + currentBlock + " from " +
-                   currentNode.getName() + " at " + ce.getPos());          
-          reportChecksumFailure(src, currentBlock, currentNode);
-          ioe = ce;
-          retryCurrentNode = false;
-        } catch ( IOException e ) {
-          if (!retryCurrentNode) {
-            LOG.warn("Exception while reading from " + currentBlock +
-                     " of " + src + " from " + currentNode + ": " +
-                     StringUtils.stringifyException(e));
-          }
-          ioe = e;
-        }
-        boolean sourceFound = false;
-        if (retryCurrentNode) {
-          /* possibly retry the same node so that transient errors don't
-           * result in application level failures (e.g. Datanode could have
-           * closed the connection because the client is idle for too long).
-           */ 
-          sourceFound = seekToBlockSource(pos);
-        } else {
-          addToDeadNodes(currentNode);
-          sourceFound = seekToNewSource(pos);
-        }
-        if (!sourceFound) {
-          throw ioe;
-        }
-        retryCurrentNode = false;
-      }
-    }
-
-    /**
-     * Read the entire buffer.
-     */
-    @Override
-    public synchronized int read(byte buf[], int off, int len) throws IOException {
-      checkOpen();
-      if (closed) {
-        throw new IOException("Stream closed");
-      }
-      if (pos < getFileLength()) {
-        int retries = 2;
-        while (retries > 0) {
-          try {
-            if (pos > blockEnd) {
-              currentNode = blockSeekTo(pos);
-            }
-            int realLen = Math.min(len, (int) (blockEnd - pos + 1));
-            int result = readBuffer(buf, off, realLen);
-            
-            if (result >= 0) {
-              pos += result;
-            } else {
-              // got a EOS from reader though we expect more data on it.
-              throw new IOException("Unexpected EOS from the reader");
-            }
-            if (stats != null && result != -1) {
-              stats.incrementBytesRead(result);
-            }
-            return result;
-          } catch (ChecksumException ce) {
-            throw ce;            
-          } catch (IOException e) {
-            if (retries == 1) {
-              LOG.warn("DFS Read: " + StringUtils.stringifyException(e));
-            }
-            blockEnd = -1;
-            if (currentNode != null) { addToDeadNodes(currentNode); }
-            if (--retries == 0) {
-              throw e;
-            }
-          }
-        }
-      }
-      return -1;
-    }
-
-        
-    private DNAddrPair chooseDataNode(LocatedBlock block)
-      throws IOException {
-      while (true) {
-        DatanodeInfo[] nodes = block.getLocations();
-        try {
-          DatanodeInfo chosenNode = bestNode(nodes, deadNodes);
-          InetSocketAddress targetAddr = 
-                            NetUtils.createSocketAddr(chosenNode.getName());
-          return new DNAddrPair(chosenNode, targetAddr);
-        } catch (IOException ie) {
-          String blockInfo = block.getBlock() + " file=" + src;
-          if (failures >= maxBlockAcquireFailures) {
-            throw new BlockMissingException(src, "Could not obtain block: " + blockInfo,
-                                            block.getStartOffset());
-          }
-          
-          if (nodes == null || nodes.length == 0) {
-            LOG.info("No node available for block: " + blockInfo);
-          }
-          LOG.info("Could not obtain block " + block.getBlock()
-              + " from any node: " + ie
-              + ". Will get new block locations from namenode and retry...");
-          try {
-            Thread.sleep(3000);
-          } catch (InterruptedException iex) {
-          }
-          deadNodes.clear(); //2nd option is to remove only nodes[blockId]
-          openInfo();
-          block = getBlockAt(block.getStartOffset(), false);
-          failures++;
-          continue;
-        }
-      }
-    } 
-        
-    private void fetchBlockByteRange(LocatedBlock block, long start,
-                                     long end, byte[] buf, int offset) throws IOException {
-      //
-      // Connect to best DataNode for desired Block, with potential offset
-      //
-      Socket dn = null;
-      int refetchToken = 1; // only need to get a new access token once
-      
-      while (true) {
-        // cached block locations may have been updated by chooseDataNode()
-        // or fetchBlockAt(). Always get the latest list of locations at the 
-        // start of the loop.
-        block = getBlockAt(block.getStartOffset(), false);
-        DNAddrPair retval = chooseDataNode(block);
-        DatanodeInfo chosenNode = retval.info;
-        InetSocketAddress targetAddr = retval.addr;
-        BlockReader reader = null;
-            
-        try {
-          dn = socketFactory.createSocket();
-          NetUtils.connect(dn, targetAddr, socketTimeout);
-          dn.setSoTimeout(socketTimeout);
-          AccessToken accessToken = block.getAccessToken();
-              
-          int len = (int) (end - start + 1);
-              
-          reader = BlockReader.newBlockReader(dn, src, 
-                                              block.getBlock().getBlockId(),
-                                              accessToken,
-                                              block.getBlock().getGenerationStamp(),
-                                              start, len, buffersize, 
-                                              verifyChecksum, clientName);
-          int nread = reader.readAll(buf, offset, len);
-          if (nread != len) {
-            throw new IOException("truncated return from reader.read(): " +
-                                  "excpected " + len + ", got " + nread);
-          }
-          return;
-        } catch (ChecksumException e) {
-          LOG.warn("fetchBlockByteRange(). Got a checksum exception for " +
-                   src + " at " + block.getBlock() + ":" + 
-                   e.getPos() + " from " + chosenNode.getName());
-          reportChecksumFailure(src, block.getBlock(), chosenNode);
-        } catch (IOException e) {
-          if (e instanceof InvalidAccessTokenException && refetchToken > 0) {
-            LOG.info("Will get a new access token and retry, "
-                + "access token was invalid when connecting to " + targetAddr
-                + " : " + e);
-            refetchToken--;
-            fetchBlockAt(block.getStartOffset());
-            continue;
-          } else {
-            LOG.warn("Failed to connect to " + targetAddr + " for file " + src
-                + " for block " + block.getBlock() + ":"
-                + StringUtils.stringifyException(e));
-          }
-        } finally {
-          IOUtils.closeStream(reader);
-          IOUtils.closeSocket(dn);
-        }
-        // Put chosen node into dead list, continue
-        addToDeadNodes(chosenNode);
-      }
-    }
-
-    /**
-     * Read bytes starting from the specified position.
-     * 
-     * @param position start read from this position
-     * @param buffer read buffer
-     * @param offset offset into buffer
-     * @param length number of bytes to read
-     * 
-     * @return actual number of bytes read
-     */
-    @Override
-    public int read(long position, byte[] buffer, int offset, int length)
-      throws IOException {
-      // sanity checks
-      checkOpen();
-      if (closed) {
-        throw new IOException("Stream closed");
-      }
-      long filelen = getFileLength();
-      if ((position < 0) || (position >= filelen)) {
-        return -1;
-      }
-      int realLen = length;
-      if ((position + length) > filelen) {
-        realLen = (int)(filelen - position);
-      }
-      
-      // determine the block and byte range within the block
-      // corresponding to position and realLen
-      List<LocatedBlock> blockRange = getBlockRange(position, realLen);
-      int remaining = realLen;
-      for (LocatedBlock blk : blockRange) {
-        long targetStart = position - blk.getStartOffset();
-        long bytesToRead = Math.min(remaining, blk.getBlockSize() - targetStart);
-        fetchBlockByteRange(blk, targetStart, 
-                            targetStart + bytesToRead - 1, buffer, offset);
-        remaining -= bytesToRead;
-        position += bytesToRead;
-        offset += bytesToRead;
-      }
-      assert remaining == 0 : "Wrong number of bytes read.";
-      if (stats != null) {
-        stats.incrementBytesRead(realLen);
-      }
-      return realLen;
-    }
-     
-    @Override
-    public long skip(long n) throws IOException {
-      if ( n > 0 ) {
-        long curPos = getPos();
-        long fileLen = getFileLength();
-        if( n+curPos > fileLen ) {
-          n = fileLen - curPos;
-        }
-        seek(curPos+n);
-        return n;
-      }
-      return n < 0 ? -1 : 0;
-    }
-
-    /**
-     * Seek to a new arbitrary location
-     */
-    @Override
-    public synchronized void seek(long targetPos) throws IOException {
-      if (targetPos > getFileLength()) {
-        throw new IOException("Cannot seek after EOF");
-      }
-      boolean done = false;
-      if (pos <= targetPos && targetPos <= blockEnd) {
-        //
-        // If this seek is to a positive position in the current
-        // block, and this piece of data might already be lying in
-        // the TCP buffer, then just eat up the intervening data.
-        //
-        int diff = (int)(targetPos - pos);
-        if (diff <= TCP_WINDOW_SIZE) {
-          try {
-            pos += blockReader.skip(diff);
-            if (pos == targetPos) {
-              done = true;
-            }
-          } catch (IOException e) {//make following read to retry
-            LOG.debug("Exception while seek to " + targetPos + " from "
-                      + currentBlock +" of " + src + " from " + currentNode + 
-                      ": " + StringUtils.stringifyException(e));
-          }
-        }
-      }
-      if (!done) {
-        pos = targetPos;
-        blockEnd = -1;
-      }
-    }
-
-    /**
-     * Same as {@link #seekToNewSource(long)} except that it does not exclude
-     * the current datanode and might connect to the same node.
-     */
-    private synchronized boolean seekToBlockSource(long targetPos)
-                                                   throws IOException {
-      currentNode = blockSeekTo(targetPos);
-      return true;
-    }
-    
-    /**
-     * Seek to given position on a node other than the current node.  If
-     * a node other than the current node is found, then returns true. 
-     * If another node could not be found, then returns false.
-     */
-    @Override
-    public synchronized boolean seekToNewSource(long targetPos) throws IOException {
-      boolean markedDead = deadNodes.containsKey(currentNode);
-      addToDeadNodes(currentNode);
-      DatanodeInfo oldNode = currentNode;
-      DatanodeInfo newNode = blockSeekTo(targetPos);
-      if (!markedDead) {
-        /* remove it from deadNodes. blockSeekTo could have cleared 
-         * deadNodes and added currentNode again. Thats ok. */
-        deadNodes.remove(oldNode);
-      }
-      if (!oldNode.getStorageID().equals(newNode.getStorageID())) {
-        currentNode = newNode;
-        return true;
-      } else {
-        return false;
-      }
-    }
-        
-    /**
-     */
-    @Override
-    public synchronized long getPos() throws IOException {
-      return pos;
-    }
-
-    /**
-     */
-    @Override
-    public synchronized int available() throws IOException {
-      if (closed) {
-        throw new IOException("Stream closed");
-      }
-      return (int) (getFileLength() - pos);
-    }
-
-    /**
-     * We definitely don't support marks
-     */
-    @Override
-    public boolean markSupported() {
-      return false;
-    }
-    @Override
-    public void mark(int readLimit) {
-    }
-    @Override
-    public void reset() throws IOException {
-      throw new IOException("Mark/reset not supported");
-    }
-  }
-    
-  static class DFSDataInputStream extends FSDataInputStream {
-    DFSDataInputStream(DFSInputStream in)
       throws IOException {
       super(in);
     }
@@ -2783,7 +1523,6 @@
      * Returns the block containing the target position. 
      */
     public Block getCurrentBlock() {
->>>>>>> 95a1f919
       return ((DFSInputStream)in).getCurrentBlock();
     }
 
@@ -2794,1321 +1533,12 @@
       return ((DFSInputStream)in).getAllBlocks();
     }
 
-<<<<<<< HEAD
-=======
-  }
-
-  /****************************************************************
-   * DFSOutputStream creates files from a stream of bytes.
-   *
-   * The client application writes data that is cached internally by
-   * this stream. Data is broken up into packets, each packet is
-   * typically 64K in size. A packet comprises of chunks. Each chunk
-   * is typically 512 bytes and has an associated checksum with it.
-   *
-   * When a client application fills up the currentPacket, it is
-   * enqueued into dataQueue.  The DataStreamer thread picks up
-   * packets from the dataQueue, sends it to the first datanode in
-   * the pipeline and moves it from the dataQueue to the ackQueue.
-   * The ResponseProcessor receives acks from the datanodes. When an
-   * successful ack for a packet is received from all datanodes, the
-   * ResponseProcessor removes the corresponding packet from the
-   * ackQueue.
-   *
-   * In case of error, all outstanding packets and moved from
-   * ackQueue. A new pipeline is setup by eliminating the bad
-   * datanode from the original pipeline. The DataStreamer now
-   * starts sending packets from the dataQueue.
-  ****************************************************************/
-  class DFSOutputStream extends FSOutputSummer implements Syncable {
-    private static final int MAX_PACKETS = 80; // each packet 64K, total 5MB
-    private Socket s;
-    // closed is accessed by different threads under different locks.
-    private volatile boolean closed = false;
-  
-    private String src;
-    private final long blockSize;
-    private final DataChecksum checksum;
-    // both dataQueue and ackQueue are protected by dataQueue lock
-    private final LinkedList<Packet> dataQueue = new LinkedList<Packet>();
-    private final LinkedList<Packet> ackQueue = new LinkedList<Packet>();
-    private Packet currentPacket = null;
-    private DataStreamer streamer;
-    private long currentSeqno = 0;
-    private long bytesCurBlock = 0; // bytes writen in current block
-    private int packetSize = 0; // write packet size, including the header.
-    private int chunksPerPacket = 0;
-    private volatile IOException lastException = null;
-    private long artificialSlowdown = 0;
-    private long lastFlushOffset = -1; // offset when flush was invoked
-    //persist blocks on namenode
-    private final AtomicBoolean persistBlocks = new AtomicBoolean(false);
-    private volatile boolean appendChunk = false;   // appending to existing partial block
-    private long initialFileSize = 0; // at time of file open
-    private Progressable progress;
-    
-    private class Packet {
-      ByteBuffer buffer;           // only one of buf and buffer is non-null
-      byte[]  buf;
-      long    seqno;               // sequencenumber of buffer in block
-      long    offsetInBlock;       // offset in block
-      boolean lastPacketInBlock;   // is this the last packet in block?
-      int     numChunks;           // number of chunks currently in packet
-      int     maxChunks;           // max chunks in packet
-      int     dataStart;
-      int     dataPos;
-      int     checksumStart;
-      int     checksumPos;      
-  
-      // create a new packet
-      Packet(int pktSize, int chunksPerPkt, long offsetInBlock) {
-        this.lastPacketInBlock = false;
-        this.numChunks = 0;
-        this.offsetInBlock = offsetInBlock;
-        this.seqno = currentSeqno;
-        currentSeqno++;
-        
-        buffer = null;
-        buf = new byte[pktSize];
-        
-        checksumStart = DataNode.PKT_HEADER_LEN + SIZE_OF_INTEGER;
-        checksumPos = checksumStart;
-        dataStart = checksumStart + chunksPerPkt * checksum.getChecksumSize();
-        dataPos = dataStart;
-        maxChunks = chunksPerPkt;
-      }
-
-      void writeData(byte[] inarray, int off, int len) {
-        if ( dataPos + len > buf.length) {
-          throw new BufferOverflowException();
-        }
-        System.arraycopy(inarray, off, buf, dataPos, len);
-        dataPos += len;
-      }
-  
-      void  writeChecksum(byte[] inarray, int off, int len) {
-        if (checksumPos + len > dataStart) {
-          throw new BufferOverflowException();
-        }
-        System.arraycopy(inarray, off, buf, checksumPos, len);
-        checksumPos += len;
-      }
-      
-      /**
-       * Returns ByteBuffer that contains one full packet, including header.
-       */
-      ByteBuffer getBuffer() {
-        /* Once this is called, no more data can be added to the packet.
-         * setting 'buf' to null ensures that.
-         * This is called only when the packet is ready to be sent.
-         */
-        if (buffer != null) {
-          return buffer;
-        }
-        
-        //prepare the header and close any gap between checksum and data.
-        
-        int dataLen = dataPos - dataStart;
-        int checksumLen = checksumPos - checksumStart;
-        
-        if (checksumPos != dataStart) {
-          /* move the checksum to cover the gap.
-           * This can happen for the last packet.
-           */
-          System.arraycopy(buf, checksumStart, buf, 
-                           dataStart - checksumLen , checksumLen); 
-        }
-        
-        int pktLen = SIZE_OF_INTEGER + dataLen + checksumLen;
-        
-        //normally dataStart == checksumPos, i.e., offset is zero.
-        buffer = ByteBuffer.wrap(buf, dataStart - checksumPos,
-                                 DataNode.PKT_HEADER_LEN + pktLen);
-        buf = null;
-        buffer.mark();
-        
-        /* write the header and data length.
-         * The format is described in comment before DataNode.BlockSender
-         */
-        buffer.putInt(pktLen);  // pktSize
-        buffer.putLong(offsetInBlock); 
-        buffer.putLong(seqno);
-        buffer.put((byte) ((lastPacketInBlock) ? 1 : 0));
-        //end of pkt header
-        buffer.putInt(dataLen); // actual data length, excluding checksum.
-        
-        buffer.reset();
-        return buffer;
-      }
-      
-      // get the packet's last byte's offset in the block
-      long getLastByteOffsetBlock() {
-        return offsetInBlock + dataPos - dataStart;
-      }
-      
-      public String toString() {
-        return "packet seqno:" + this.seqno +
-        " offsetInBlock:" + this.offsetInBlock + 
-        " lastPacketInBlock:" + this.lastPacketInBlock +
-        " lastByteOffsetInBlock: " + this.getLastByteOffsetBlock();
-      }
-    }
-  
-    //
-    // The DataStreamer class is responsible for sending data packets to the
-    // datanodes in the pipeline. It retrieves a new blockid and block locations
-    // from the namenode, and starts streaming packets to the pipeline of
-    // Datanodes. Every packet has a sequence number associated with
-    // it. When all the packets for a block are sent out and acks for each
-    // if them are received, the DataStreamer closes the current block.
-    //
-    class DataStreamer extends Daemon {
-      private volatile boolean streamerClosed = false;
-      private Block block; // its length is number of bytes acked
-      private AccessToken accessToken;
-      private DataOutputStream blockStream;
-      private DataInputStream blockReplyStream;
-      private ResponseProcessor response = null;
-      private volatile DatanodeInfo[] nodes = null; // list of targets for current block
-      volatile boolean hasError = false;
-      volatile int errorIndex = -1;
-      private BlockConstructionStage stage;  // block construction stage
-      private long bytesSent = 0; // number of bytes that've been sent
-
-      /**
-       * Default construction for file create
-       */
-      private DataStreamer() {
-        stage = BlockConstructionStage.PIPELINE_SETUP_CREATE;
-      }
-      
-      /**
-       * Construct a data streamer for append
-       * @param lastBlock last block of the file to be appended
-       * @param stat status of the file to be appended
-       * @param bytesPerChecksum number of bytes per checksum
-       * @throws IOException if error occurs
-       */
-      private DataStreamer(LocatedBlock lastBlock, FileStatus stat,
-          int bytesPerChecksum) throws IOException {
-        stage = BlockConstructionStage.PIPELINE_SETUP_APPEND;
-        block = lastBlock.getBlock();
-        bytesSent = block.getNumBytes();
-        accessToken = lastBlock.getAccessToken();
-        long usedInLastBlock = stat.getLen() % blockSize;
-        int freeInLastBlock = (int)(blockSize - usedInLastBlock);
-
-        // calculate the amount of free space in the pre-existing 
-        // last crc chunk
-        int usedInCksum = (int)(stat.getLen() % bytesPerChecksum);
-        int freeInCksum = bytesPerChecksum - usedInCksum;
-
-        // if there is space in the last block, then we have to 
-        // append to that block
-        if (freeInLastBlock == blockSize) {
-          throw new IOException("The last block for file " + 
-              src + " is full.");
-        }
-
-        if (usedInCksum > 0 && freeInCksum > 0) {
-          // if there is space in the last partial chunk, then 
-          // setup in such a way that the next packet will have only 
-          // one chunk that fills up the partial chunk.
-          //
-          computePacketChunkSize(0, freeInCksum);
-          resetChecksumChunk(freeInCksum);
-          appendChunk = true;
-        } else {
-          // if the remaining space in the block is smaller than 
-          // that expected size of of a packet, then create 
-          // smaller size packet.
-          //
-          computePacketChunkSize(Math.min(writePacketSize, freeInLastBlock), 
-              bytesPerChecksum);
-        }
-
-        // setup pipeline to append to the last block XXX retries??
-        nodes = lastBlock.getLocations();
-        errorIndex = -1;   // no errors yet.
-        if (nodes.length < 1) {
-          throw new IOException("Unable to retrieve blocks locations " +
-              " for last block " + block +
-              "of file " + src);
-
-        }
-      }
-      
-      /**
-       * Initialize for data streaming
-       */
-      private void initDataStreaming() {
-        this.setName("DataStreamer for file " + src +
-            " block " + block);
-        response = new ResponseProcessor(nodes);
-        response.start();
-        stage = BlockConstructionStage.DATA_STREAMING;
-      }
-      
-      private void endBlock() {
-        LOG.debug("Closing old block " + block);
-        this.setName("DataStreamer for file " + src);
-        closeResponder();
-        closeStream();
-        nodes = null;
-        stage = BlockConstructionStage.PIPELINE_SETUP_CREATE;
-      }
-      
-      /*
-       * streamer thread is the only thread that opens streams to datanode, 
-       * and closes them. Any error recovery is also done by this thread.
-       */
-      public void run() {
-        while (!streamerClosed && clientRunning) {
-
-          // if the Responder encountered an error, shutdown Responder
-          if (hasError && response != null) {
-            try {
-              response.close();
-              response.join();
-              response = null;
-            } catch (InterruptedException  e) {
-            }
-          }
-
-          Packet one = null;
-
-          try {
-            // process datanode IO errors if any
-            boolean doSleep = false;
-            if (hasError && errorIndex>=0) {
-              doSleep = processDatanodeError();
-            }
-
-            synchronized (dataQueue) {
-              // wait for a packet to be sent.
-              while ((!streamerClosed && !hasError && clientRunning 
-                  && dataQueue.size() == 0) || doSleep) {
-                try {
-                  dataQueue.wait(1000);
-                } catch (InterruptedException  e) {
-                }
-                doSleep = false;
-              }
-              if (streamerClosed || hasError || dataQueue.size() == 0 || !clientRunning) {
-                continue;
-              }
-              // get packet to be sent.
-              one = dataQueue.getFirst();
-            }
-
-            // get new block from namenode.
-            if (stage == BlockConstructionStage.PIPELINE_SETUP_CREATE) {
-              LOG.debug("Allocating new block");
-              nodes = nextBlockOutputStream(src);
-              initDataStreaming();
-            } else if (stage == BlockConstructionStage.PIPELINE_SETUP_APPEND) {
-              LOG.debug("Append to block " + block);
-              setupPipelineForAppendOrRecovery();
-              initDataStreaming();
-            }
-
-            long lastByteOffsetInBlock = one.getLastByteOffsetBlock();
-            if (lastByteOffsetInBlock > blockSize) {
-              throw new IOException("BlockSize " + blockSize +
-                  " is smaller than data size. " +
-                  " Offset of packet in block " + 
-                  lastByteOffsetInBlock +
-                  " Aborting file " + src);
-            }
-
-            if (one.lastPacketInBlock) {
-              // wait for all data packets have been successfully acked
-              synchronized (dataQueue) {
-                while (!streamerClosed && !hasError && 
-                    ackQueue.size() != 0 && clientRunning) {
-                  try {
-                    // wait for acks to arrive from datanodes
-                    dataQueue.wait(1000);
-                  } catch (InterruptedException  e) {
-                  }
-                }
-              }
-              if (streamerClosed || hasError || !clientRunning) {
-                continue;
-              }
-              stage = BlockConstructionStage.PIPELINE_CLOSE;
-            }
-            
-            // send the packet
-            ByteBuffer buf = one.getBuffer();
-
-            synchronized (dataQueue) {
-              // move packet from dataQueue to ackQueue
-              dataQueue.removeFirst();
-              ackQueue.addLast(one);
-              dataQueue.notifyAll();
-            }
-
-            if (LOG.isDebugEnabled()) {
-              LOG.debug("DataStreamer block " + block +
-                  " sending packet " + one);
-            }
-
-            // write out data to remote datanode
-            blockStream.write(buf.array(), buf.position(), buf.remaining());
-            blockStream.flush();
-            
-            // update bytesSent
-            long tmpBytesSent = one.getLastByteOffsetBlock();
-            if (bytesSent < tmpBytesSent) {
-              bytesSent = tmpBytesSent;
-            }
-
-            if (streamerClosed || hasError || !clientRunning) {
-              continue;
-            }
-
-            // Is this block full?
-            if (one.lastPacketInBlock) {
-              // wait for the close packet has been acked
-              synchronized (dataQueue) {
-                while (!streamerClosed && !hasError && 
-                    ackQueue.size() != 0 && clientRunning) {
-                  dataQueue.wait(1000);// wait for acks to arrive from datanodes
-                }
-              }
-              if (streamerClosed || hasError || !clientRunning) {
-                continue;
-              }
-
-              endBlock();
-            }
-            if (progress != null) { progress.progress(); }
-
-            // This is used by unit test to trigger race conditions.
-            if (artificialSlowdown != 0 && clientRunning) {
-              Thread.sleep(artificialSlowdown); 
-            }
-          } catch (Throwable e) {
-            LOG.warn("DataStreamer Exception: " + 
-                StringUtils.stringifyException(e));
-            if (e instanceof IOException) {
-              setLastException((IOException)e);
-            }
-            hasError = true;
-            if (errorIndex == -1) { // not a datanode error
-              streamerClosed = true;
-            }
-          }
-        }
-        closeInternal();
-      }
-
-      private void closeInternal() {
-        closeResponder();       // close and join
-        closeStream();
-        streamerClosed = true;
-        closed = true;
-        synchronized (dataQueue) {
-          dataQueue.notifyAll();
-        }
-      }
-
-      /*
-       * close both streamer and DFSOutputStream, should be called only 
-       * by an external thread and only after all data to be sent has 
-       * been flushed to datanode.
-       * 
-       * Interrupt this data streamer if force is true
-       * 
-       * @param force if this data stream is forced to be closed 
-       */
-      void close(boolean force) {
-        streamerClosed = true;
-        if (force) {
-          this.interrupt();
-        }
-      }
-
-      private void closeResponder() {
-        if (response != null) {
-          try {
-            response.close();
-            response.join();
-          } catch (InterruptedException  e) {
-          } finally {
-            response = null;
-          }
-        }
-      }
-
-      private void closeStream() {
-        if (blockStream != null) {
-          try {
-            blockStream.close();
-          } catch (IOException e) {
-          } finally {
-            blockStream = null;
-          }
-        }
-        if (blockReplyStream != null) {
-          try {
-            blockReplyStream.close();
-          } catch (IOException e) {
-          } finally {
-            blockReplyStream = null;
-          }
-        }
-      }
-
-      //
-      // Processes reponses from the datanodes.  A packet is removed 
-      // from the ackQueue when its response arrives.
-      //
-      private class ResponseProcessor extends Daemon {
-
-        private volatile boolean responderClosed = false;
-        private DatanodeInfo[] targets = null;
-        private boolean isLastPacketInBlock = false;
-
-        ResponseProcessor (DatanodeInfo[] targets) {
-          this.targets = targets;
-        }
-
-        public void run() {
-
-          this.setName("ResponseProcessor for block " + block);
-
-          while (!responderClosed && clientRunning && !isLastPacketInBlock) {
-            // process responses from datanodes.
-            try {
-              // verify seqno from datanode
-              long seqno = blockReplyStream.readLong();
-              LOG.debug("DFSClient received ack for seqno " + seqno);
-              Packet one = null;
-              if (seqno == -1) {
-                continue;
-              } else if (seqno == -2) {
-                // no nothing
-              } else {
-                synchronized (dataQueue) {
-                  one = ackQueue.getFirst();
-                }
-                if (one.seqno != seqno) {
-                  throw new IOException("Responseprocessor: Expecting seqno " + 
-                      " for block " + block +
-                      one.seqno + " but received " + seqno);
-                }
-                isLastPacketInBlock = one.lastPacketInBlock;
-              }
-
-              // processes response status from all datanodes.
-              String replies = null;
-              if (LOG.isDebugEnabled()) {
-                replies = "DFSClient Replies for seqno " + seqno + " are";
-              }
-              for (int i = 0; i < targets.length && clientRunning; i++) {
-                final DataTransferProtocol.Status reply
-                    = DataTransferProtocol.Status.read(blockReplyStream);
-                if (LOG.isDebugEnabled()) {
-                  replies += " " + reply;
-                }
-                if (reply != SUCCESS) {
-                  if (LOG.isDebugEnabled()) {
-                    LOG.debug(replies);
-                  }
-                  errorIndex = i; // first bad datanode
-                  throw new IOException("Bad response " + reply +
-                      " for block " + block +
-                      " from datanode " + 
-                      targets[i].getName());
-                }
-              }
-
-              if (LOG.isDebugEnabled()) {
-                LOG.debug(replies);
-              }
-              
-              if (one == null) {
-                throw new IOException("Panic: responder did not receive " +
-                    "an ack for a packet: " + seqno);
-              }
-              
-              // update bytesAcked
-              block.setNumBytes(one.getLastByteOffsetBlock());
-
-              synchronized (dataQueue) {
-                ackQueue.removeFirst();
-                dataQueue.notifyAll();
-              }
-            } catch (Exception e) {
-              if (!responderClosed) {
-                if (e instanceof IOException) {
-                  setLastException((IOException)e);
-                }
-                hasError = true;
-                errorIndex = errorIndex==-1 ? 0 : errorIndex;
-                synchronized (dataQueue) {
-                  dataQueue.notifyAll();
-                }
-                LOG.warn("DFSOutputStream ResponseProcessor exception " + 
-                    " for block " + block +
-                    StringUtils.stringifyException(e));
-                responderClosed = true;
-              }
-            }
-          }
-        }
-
-        void close() {
-          responderClosed = true;
-          this.interrupt();
-        }
-      }
-
-      // If this stream has encountered any errors so far, shutdown 
-      // threads and mark stream as closed. Returns true if we should
-      // sleep for a while after returning from this call.
-      //
-      private boolean processDatanodeError() throws IOException {
-        if (response != null) {
-          LOG.info("Error Recovery for block " + block +
-          " waiting for responder to exit. ");
-          return true;
-        }
-        closeStream();
-
-        // move packets from ack queue to front of the data queue
-        synchronized (dataQueue) {
-          dataQueue.addAll(0, ackQueue);
-          ackQueue.clear();
-        }
-
-        boolean doSleep = setupPipelineForAppendOrRecovery();
-        
-        if (!streamerClosed && clientRunning) {
-          if (stage == BlockConstructionStage.PIPELINE_CLOSE) {
-            synchronized (dataQueue) {
-              dataQueue.remove();  // remove the end of block packet
-              dataQueue.notifyAll();
-            }
-            endBlock();
-          } else {
-            initDataStreaming();
-          }
-        }
-        
-        return doSleep;
-      }
-
-
-      /**
-       * Open a DataOutputStream to a DataNode pipeline so that 
-       * it can be written to.
-       * This happens when a file is appended or data streaming fails
-       * It keeps on trying until a pipeline is setup
-       */
-      private boolean setupPipelineForAppendOrRecovery() throws IOException {
-        // check number of datanodes
-        if (nodes == null || nodes.length == 0) {
-          String msg = "Could not get block locations. " + "Source file \""
-              + src + "\" - Aborting...";
-          LOG.warn(msg);
-          setLastException(new IOException(msg));
-          streamerClosed = true;
-          return false;
-        }
-        
-        boolean success = false;
-        long newGS = 0L;
-        while (!success && !streamerClosed && clientRunning) {
-          boolean isRecovery = hasError;
-          // remove bad datanode from list of datanodes.
-          // If errorIndex was not set (i.e. appends), then do not remove 
-          // any datanodes
-          // 
-          if (errorIndex >= 0) {
-            StringBuilder pipelineMsg = new StringBuilder();
-            for (int j = 0; j < nodes.length; j++) {
-              pipelineMsg.append(nodes[j].getName());
-              if (j < nodes.length - 1) {
-                pipelineMsg.append(", ");
-              }
-            }
-            if (nodes.length <= 1) {
-              lastException = new IOException("All datanodes " + pipelineMsg
-                  + " are bad. Aborting...");
-              streamerClosed = true;
-              return false;
-            }
-            LOG.warn("Error Recovery for block " + block +
-                " in pipeline " + pipelineMsg + 
-                ": bad datanode " + nodes[errorIndex].getName());
-            DatanodeInfo[] newnodes = new DatanodeInfo[nodes.length-1];
-            System.arraycopy(nodes, 0, newnodes, 0, errorIndex);
-            System.arraycopy(nodes, errorIndex+1, newnodes, errorIndex,
-                newnodes.length-errorIndex);
-            nodes = newnodes;
-            this.hasError = false;
-            lastException = null;
-            errorIndex = -1;
-          }
-
-          // get a new generation stamp and an access token
-          LocatedBlock lb = namenode.updateBlockForPipeline(block, clientName);
-          newGS = lb.getBlock().getGenerationStamp();
-          accessToken = lb.getAccessToken();
-          
-          // set up the pipeline again with the remaining nodes
-          success = createBlockOutputStream(nodes, newGS, isRecovery);
-        }
-
-        if (success) {
-          // update pipeline at the namenode
-          Block newBlock = new Block(
-              block.getBlockId(), block.getNumBytes(), newGS);
-          namenode.updatePipeline(clientName, block, newBlock, nodes);
-          // update client side generation stamp
-          block = newBlock;
-        }
-        return false; // do not sleep, continue processing
-      }
-
-      /**
-       * Open a DataOutputStream to a DataNode so that it can be written to.
-       * This happens when a file is created and each time a new block is allocated.
-       * Must get block ID and the IDs of the destinations from the namenode.
-       * Returns the list of target datanodes.
-       */
-      private DatanodeInfo[] nextBlockOutputStream(String client) throws IOException {
-        LocatedBlock lb = null;
-        boolean retry = false;
-        DatanodeInfo[] nodes = null;
-        int count = conf.getInt("dfs.client.block.write.retries", 3);
-        boolean success = false;
-        do {
-          hasError = false;
-          lastException = null;
-          errorIndex = -1;
-          retry = false;
-          success = false;
-
-          long startTime = System.currentTimeMillis();
-          lb = locateFollowingBlock(startTime);
-          block = lb.getBlock();
-          block.setNumBytes(0);
-          accessToken = lb.getAccessToken();
-          nodes = lb.getLocations();
-
-          //
-          // Connect to first DataNode in the list.
-          //
-          success = createBlockOutputStream(nodes, 0L, false);
-
-          if (!success) {
-            LOG.info("Abandoning block " + block);
-            namenode.abandonBlock(block, src, clientName);
-            block = null;
-
-            // Connection failed.  Let's wait a little bit and retry
-            retry = true;
-            try {
-              if (System.currentTimeMillis() - startTime > 5000) {
-                LOG.info("Waiting to find target node: " + nodes[0].getName());
-              }
-              Thread.sleep(6000);
-            } catch (InterruptedException iex) {
-            }
-          }
-        } while (retry && --count >= 0);
-
-        if (!success) {
-          throw new IOException("Unable to create new block.");
-        }
-        return nodes;
-      }
-
-      // connects to the first datanode in the pipeline
-      // Returns true if success, otherwise return failure.
-      //
-      private boolean createBlockOutputStream(DatanodeInfo[] nodes, long newGS,
-          boolean recoveryFlag) {
-        DataTransferProtocol.Status pipelineStatus = SUCCESS;
-        String firstBadLink = "";
-        if (LOG.isDebugEnabled()) {
-          for (int i = 0; i < nodes.length; i++) {
-            LOG.debug("pipeline = " + nodes[i].getName());
-          }
-        }
-
-        // persist blocks on namenode on next flush
-        persistBlocks.set(true);
-
-        try {
-          LOG.debug("Connecting to " + nodes[0].getName());
-          InetSocketAddress target = NetUtils.createSocketAddr(nodes[0].getName());
-          s = socketFactory.createSocket();
-          int timeoutValue = (socketTimeout > 0) ? (HdfsConstants.READ_TIMEOUT_EXTENSION
-              * nodes.length + socketTimeout) : 0;
-          NetUtils.connect(s, target, timeoutValue);
-          s.setSoTimeout(timeoutValue);
-          s.setSendBufferSize(DEFAULT_DATA_SOCKET_SIZE);
-          LOG.debug("Send buf size " + s.getSendBufferSize());
-          long writeTimeout = (datanodeWriteTimeout > 0) ? 
-              (HdfsConstants.WRITE_TIMEOUT_EXTENSION * nodes.length +
-                  datanodeWriteTimeout) : 0;
-
-          //
-          // Xmit header info to datanode
-          //
-          DataOutputStream out = new DataOutputStream(new BufferedOutputStream(
-              NetUtils.getOutputStream(s, writeTimeout),
-              DataNode.SMALL_BUFFER_SIZE));
-          blockReplyStream = new DataInputStream(NetUtils.getInputStream(s));
-
-          // send the request
-          DataTransferProtocol.Sender.opWriteBlock(out,
-              block.getBlockId(), block.getGenerationStamp(),
-              nodes.length, recoveryFlag?stage.getRecoveryStage():stage, newGS,
-              block.getNumBytes(), bytesSent, clientName, null, nodes, accessToken);
-          checksum.writeHeader(out);
-          out.flush();
-
-          // receive ack for connect
-          pipelineStatus = DataTransferProtocol.Status.read(blockReplyStream);
-          firstBadLink = Text.readString(blockReplyStream);
-          if (pipelineStatus != SUCCESS) {
-            if (pipelineStatus == ERROR_ACCESS_TOKEN) {
-              throw new InvalidAccessTokenException(
-                  "Got access token error for connect ack with firstBadLink as "
-                      + firstBadLink);
-            } else {
-              throw new IOException("Bad connect ack with firstBadLink as "
-                  + firstBadLink);
-            }
-          }
-
-          blockStream = out;
-          return true; // success
-
-        } catch (IOException ie) {
-
-          LOG.info("Exception in createBlockOutputStream " + ie);
-
-          // find the datanode that matches
-          if (firstBadLink.length() != 0) {
-            for (int i = 0; i < nodes.length; i++) {
-              if (nodes[i].getName().equals(firstBadLink)) {
-                errorIndex = i;
-                break;
-              }
-            }
-          } else {
-            errorIndex = 0;
-          }
-          hasError = true;
-          setLastException(ie);
-          blockReplyStream = null;
-          return false;  // error
-        }
-      }
-
-      private LocatedBlock locateFollowingBlock(long start) throws IOException {
-        int retries = conf.getInt("dfs.client.block.write.locateFollowingBlock.retries", 5);
-        long sleeptime = 400;
-        while (true) {
-          long localstart = System.currentTimeMillis();
-          while (true) {
-            try {
-              return namenode.addBlock(src, clientName, block);
-            } catch (RemoteException e) {
-              IOException ue = 
-                e.unwrapRemoteException(FileNotFoundException.class,
-                    AccessControlException.class,
-                    NSQuotaExceededException.class,
-                    DSQuotaExceededException.class);
-              if (ue != e) { 
-                throw ue; // no need to retry these exceptions
-              }
-              
-              
-              if (NotReplicatedYetException.class.getName().
-                  equals(e.getClassName())) {
-                if (retries == 0) { 
-                  throw e;
-                } else {
-                  --retries;
-                  LOG.info(StringUtils.stringifyException(e));
-                  if (System.currentTimeMillis() - localstart > 5000) {
-                    LOG.info("Waiting for replication for "
-                        + (System.currentTimeMillis() - localstart) / 1000
-                        + " seconds");
-                  }
-                  try {
-                    LOG.warn("NotReplicatedYetException sleeping " + src
-                        + " retries left " + retries);
-                    Thread.sleep(sleeptime);
-                    sleeptime *= 2;
-                  } catch (InterruptedException ie) {
-                  }
-                }
-              } else {
-                throw e;
-              }
-
-            }
-          }
-        } 
-      }
-
-      Block getBlock() {
-        return block;
-      }
-
-      DatanodeInfo[] getNodes() {
-        return nodes;
-      }
-
-      AccessToken getAccessToken() {
-        return accessToken;
-      }
-
-      private void setLastException(IOException e) {
-        if (lastException == null) {
-          lastException = e;
-        }
-      }
-    }
-
-    private void isClosed() throws IOException {
-      if (closed) {
-        IOException e = lastException;
-        throw e != null ? e : new IOException("DFSOutputStream is closed");
-      }
-    }
-
-    //
-    // returns the list of targets, if any, that is being currently used.
-    //
-    synchronized DatanodeInfo[] getPipeline() {
-      if (streamer == null) {
-        return null;
-      }
-      DatanodeInfo[] currentNodes = streamer.getNodes();
-      if (currentNodes == null) {
-        return null;
-      }
-      DatanodeInfo[] value = new DatanodeInfo[currentNodes.length];
-      for (int i = 0; i < currentNodes.length; i++) {
-        value[i] = currentNodes[i];
-      }
-      return value;
-    }
-
-    private DFSOutputStream(String src, long blockSize, Progressable progress,
-        int bytesPerChecksum) throws IOException {
-      super(new PureJavaCrc32(), bytesPerChecksum, 4);
-      this.src = src;
-      this.blockSize = blockSize;
-      this.progress = progress;
-      if (progress != null) {
-        LOG.debug("Set non-null progress callback on DFSOutputStream "+src);
-      }
-      
-      if ( bytesPerChecksum < 1 || blockSize % bytesPerChecksum != 0) {
-        throw new IOException("io.bytes.per.checksum(" + bytesPerChecksum +
-                              ") and blockSize(" + blockSize + 
-                              ") do not match. " + "blockSize should be a " +
-                              "multiple of io.bytes.per.checksum");
-                              
-      }
-      checksum = DataChecksum.newDataChecksum(DataChecksum.CHECKSUM_CRC32, 
-                                              bytesPerChecksum);
-    }
-
-    /**
-     * Create a new output stream to the given DataNode.
-     * @see ClientProtocol#create(String, FsPermission, String, EnumSetWritable, boolean, short, long)
-     */
-    DFSOutputStream(String src, FsPermission masked, EnumSet<CreateFlag> flag,
-        boolean createParent, short replication, long blockSize, Progressable progress,
-        int buffersize, int bytesPerChecksum) throws IOException {
-      this(src, blockSize, progress, bytesPerChecksum);
-
-      computePacketChunkSize(writePacketSize, bytesPerChecksum);
-
-      try {
-        namenode.create(
-            src, masked, clientName, new EnumSetWritable<CreateFlag>(flag), createParent, replication, blockSize);
-      } catch(RemoteException re) {
-        throw re.unwrapRemoteException(AccessControlException.class,
-                                       FileAlreadyExistsException.class,
-                                       FileNotFoundException.class,
-                                       NSQuotaExceededException.class,
-                                       DSQuotaExceededException.class);
-      }
-      streamer = new DataStreamer();
-      streamer.start();
-    }
-  
-    /**
-     * Create a new output stream to the given DataNode.
-     * @see ClientProtocol#create(String, FsPermission, String, boolean, short, long)
-     */
-    DFSOutputStream(String src, int buffersize, Progressable progress,
-        LocatedBlock lastBlock, FileStatus stat,
-        int bytesPerChecksum) throws IOException {
-      this(src, stat.getBlockSize(), progress, bytesPerChecksum);
-      initialFileSize = stat.getLen(); // length of file when opened
-
-      //
-      // The last partial block of the file has to be filled.
-      //
-      if (lastBlock != null) {
-        // indicate that we are appending to an existing block
-        bytesCurBlock = lastBlock.getBlockSize();
-        streamer = new DataStreamer(lastBlock, stat, bytesPerChecksum);
-      } else {
-        computePacketChunkSize(writePacketSize, bytesPerChecksum);
-        streamer = new DataStreamer();
-      }
-      streamer.start();
-    }
-
-    private void computePacketChunkSize(int psize, int csize) {
-      int chunkSize = csize + checksum.getChecksumSize();
-      int n = DataNode.PKT_HEADER_LEN + SIZE_OF_INTEGER;
-      chunksPerPacket = Math.max((psize - n + chunkSize-1)/chunkSize, 1);
-      packetSize = n + chunkSize*chunksPerPacket;
-      if (LOG.isDebugEnabled()) {
-        LOG.debug("computePacketChunkSize: src=" + src +
-                  ", chunkSize=" + chunkSize +
-                  ", chunksPerPacket=" + chunksPerPacket +
-                  ", packetSize=" + packetSize);
-      }
-    }
-  
-    private void queuePacket(Packet packet) {
-      synchronized (dataQueue) {
-        dataQueue.addLast(packet);
-        dataQueue.notifyAll();
-      }
-    }
-
-    private void waitAndQueuePacket(Packet packet) throws IOException {
-      synchronized (dataQueue) {
-        // If queue is full, then wait till we have enough space
-        while (!closed && dataQueue.size() + ackQueue.size()  > MAX_PACKETS) {
-          try {
-            dataQueue.wait();
-          } catch (InterruptedException  e) {
-          }
-        }
-        isClosed();
-        queuePacket(packet);
-      }
-    }
-
-    // @see FSOutputSummer#writeChunk()
-    @Override
-    protected synchronized void writeChunk(byte[] b, int offset, int len, byte[] checksum) 
-                                                          throws IOException {
-      checkOpen();
-      isClosed();
-  
-      int cklen = checksum.length;
-      int bytesPerChecksum = this.checksum.getBytesPerChecksum(); 
-      if (len > bytesPerChecksum) {
-        throw new IOException("writeChunk() buffer size is " + len +
-                              " is larger than supported  bytesPerChecksum " +
-                              bytesPerChecksum);
-      }
-      if (checksum.length != this.checksum.getChecksumSize()) {
-        throw new IOException("writeChunk() checksum size is supposed to be " +
-                              this.checksum.getChecksumSize() + 
-                              " but found to be " + checksum.length);
-      }
-  
-      if (currentPacket == null) {
-        currentPacket = new Packet(packetSize, chunksPerPacket, 
-            bytesCurBlock);
-        if (LOG.isDebugEnabled()) {
-          LOG.debug("DFSClient writeChunk allocating new packet seqno=" + 
-              currentPacket.seqno +
-              ", src=" + src +
-              ", packetSize=" + packetSize +
-              ", chunksPerPacket=" + chunksPerPacket +
-              ", bytesCurBlock=" + bytesCurBlock);
-        }
-      }
-
-      currentPacket.writeChecksum(checksum, 0, cklen);
-      currentPacket.writeData(b, offset, len);
-      currentPacket.numChunks++;
-      bytesCurBlock += len;
-
-      // If packet is full, enqueue it for transmission
-      //
-      if (currentPacket.numChunks == currentPacket.maxChunks ||
-          bytesCurBlock == blockSize) {
-        if (LOG.isDebugEnabled()) {
-          LOG.debug("DFSClient writeChunk packet full seqno=" +
-              currentPacket.seqno +
-              ", src=" + src +
-              ", bytesCurBlock=" + bytesCurBlock +
-              ", blockSize=" + blockSize +
-              ", appendChunk=" + appendChunk);
-        }
-        waitAndQueuePacket(currentPacket);
-        currentPacket = null;
-
-        // If this was the first write after reopening a file, then the above
-        // write filled up any partial chunk. Tell the summer to generate full 
-        // crc chunks from now on.
-        if (appendChunk) {
-          appendChunk = false;
-          resetChecksumChunk(bytesPerChecksum);
-        }
-        int psize = Math.min((int)(blockSize-bytesCurBlock), writePacketSize);
-        computePacketChunkSize(psize, bytesPerChecksum);
-        
-        //
-        // if encountering a block boundary, send an empty packet to 
-        // indicate the end of block and reset bytesCurBlock.
-        //
-        if (bytesCurBlock == blockSize) {
-          currentPacket = new Packet(DataNode.PKT_HEADER_LEN+4, 0, 
-              bytesCurBlock);
-          currentPacket.lastPacketInBlock = true;
-          waitAndQueuePacket(currentPacket);
-          currentPacket = null;
-          bytesCurBlock = 0;
-          lastFlushOffset = -1;
-        }
-      }
-    }
-  
-    /**
-     * @deprecated As of HDFS 0.21.0, replaced by hflush
-     * @see #hflush()
-     */
-    @Deprecated
-    public synchronized void sync() throws IOException {
-      hflush();
-    }
-    
-    /**
-     * All data is flushed out to datanodes.
-     * It is a synchronous operation. When it returns,
-     * it gurantees that flushed data become visible to new readers. 
-     * It is not guaranteed that data has been flushed to 
-     * persistent store on the datanode. 
-     * Block allocations are persisted on namenode.
-     */
-    public synchronized void hflush() throws IOException {
-      checkOpen();
-      isClosed();
-      try {
-        /* Record current blockOffset. This might be changed inside
-         * flushBuffer() where a partial checksum chunk might be flushed.
-         * After the flush, reset the bytesCurBlock back to its previous value,
-         * any partial checksum chunk will be sent now and in next packet.
-         */
-        long saveOffset = bytesCurBlock;
-
-        // flush checksum buffer, but keep checksum buffer intact
-        flushBuffer(true);
-
-        LOG.debug("DFSClient flush() : saveOffset " + saveOffset +  
-                  " bytesCurBlock " + bytesCurBlock +
-                  " lastFlushOffset " + lastFlushOffset);
-        
-        // Flush only if we haven't already flushed till this offset.
-        if (lastFlushOffset != bytesCurBlock) {
-
-          // record the valid offset of this flush
-          lastFlushOffset = bytesCurBlock;
-
-          // wait for all packets to be sent and acknowledged
-          flushInternal();
-        } else {
-          // just discard the current packet since it is already been sent.
-          currentPacket = null;
-        }
-        
-        // Restore state of stream. Record the last flush offset 
-        // of the last full chunk that was flushed.
-        //
-        bytesCurBlock = saveOffset;
-
-        // If any new blocks were allocated since the last flush, 
-        // then persist block locations on namenode. 
-        //
-        if (persistBlocks.getAndSet(false)) {
-          namenode.fsync(src, clientName);
-        }
-      } catch (IOException e) {
-          lastException = new IOException("IOException flush:" + e);
-          closeThreads(true);
-          throw e;
-      }
-    }
-
-    /**
-     * Waits till all existing data is flushed and confirmations 
-     * received from datanodes. 
-     */
-    private synchronized void flushInternal() throws IOException {
-      checkOpen();
-      isClosed();
-      //
-      // If there is data in the current buffer, send it across
-      //
-      if (currentPacket != null) {
-        queuePacket(currentPacket);
-        currentPacket = null;
-      }
-
-      synchronized (dataQueue) {
-        while (!closed && dataQueue.size() + ackQueue.size() > 0) {
-          try {
-            dataQueue.wait();
-          } catch (InterruptedException  e) {
-          }
-        }
-        isClosed();
-      }
-    }
-
-    /**
-     * Aborts this output stream and releases any system 
-     * resources associated with this stream.
-     */
-    synchronized void abort() throws IOException {
-      if (closed) {
-        return;
-      }
-      streamer.setLastException(new IOException("Lease timeout of " +
-                               (hdfsTimeout/1000) + " seconds expired."));
-      closeThreads(true);
-    }
- 
-    // shutdown datastreamer and responseprocessor threads.
-    // interrupt datastreamer if force is true
-    private void closeThreads(boolean force) throws IOException {
-      try {
-        streamer.close(force);
-        streamer.join();
-        if (s != null) {
-          s.close();
-        }
-      } catch (InterruptedException e) {
-        throw new IOException("Failed to shutdown streamer");
-      } finally {
-        streamer = null;
-        s = null;
-        closed = true;
-      }
-    }
-    
-    /**
-     * Closes this output stream and releases any system 
-     * resources associated with this stream.
-     */
-    @Override
-    public synchronized void close() throws IOException {
-      if (closed) {
-        IOException e = lastException;
-        if (e == null)
-          return;
-        else
-          throw e;
-      }
-
-      try {
-        flushBuffer();       // flush from all upper layers
-
-        if (currentPacket != null) { 
-          waitAndQueuePacket(currentPacket);
-        }
-
-        if (bytesCurBlock != 0) {
-          // send an empty packet to mark the end of the block
-          currentPacket = new Packet(DataNode.PKT_HEADER_LEN+4, 0, 
-              bytesCurBlock);
-          currentPacket.lastPacketInBlock = true;
-        }
-
-        flushInternal();             // flush all data to Datanodes
-        // get last block before destroying the streamer
-        Block lastBlock = streamer.getBlock();
-        closeThreads(false);
-        completeFile(lastBlock);
-        leasechecker.remove(src);
-      } finally {
-        closed = true;
-      }
-    }
-
-    // should be called holding (this) lock since setTestFilename() may 
-    // be called during unit tests
-    private void completeFile(Block last) throws IOException {
-      long localstart = System.currentTimeMillis();
-      boolean fileComplete = false;
-      while (!fileComplete) {
-        fileComplete = namenode.complete(src, clientName, last);
-        if (!fileComplete) {
-          if (!clientRunning ||
-                (hdfsTimeout > 0 &&
-                 localstart + hdfsTimeout < System.currentTimeMillis())) {
-              String msg = "Unable to close file because dfsclient " +
-                            " was unable to contact the HDFS servers." +
-                            " clientRunning " + clientRunning +
-                            " hdfsTimeout " + hdfsTimeout;
-              LOG.info(msg);
-              throw new IOException(msg);
-          }
-          try {
-            Thread.sleep(400);
-            if (System.currentTimeMillis() - localstart > 5000) {
-              LOG.info("Could not complete file " + src + " retrying...");
-            }
-          } catch (InterruptedException ie) {
-          }
-        }
-      }
-    }
-
-    void setArtificialSlowdown(long period) {
-      artificialSlowdown = period;
-    }
-
-    synchronized void setChunksPerPacket(int value) {
-      chunksPerPacket = Math.min(chunksPerPacket, value);
-      packetSize = DataNode.PKT_HEADER_LEN + SIZE_OF_INTEGER +
-                   (checksum.getBytesPerChecksum() + 
-                    checksum.getChecksumSize()) * chunksPerPacket;
-    }
-
-    synchronized void setTestFilename(String newname) {
-      src = newname;
-    }
-
->>>>>>> 95a1f919
     /**
      * @return The visible length of the file.
      */
     public long getVisibleLength() throws IOException {
       return ((DFSInputStream)in).getFileLength();
     }
-
-    /**
-     * Returns the access token currently used by streamer, for testing only
-     */
-    AccessToken getAccessToken() {
-      return streamer.getAccessToken();
-    }
-
   }
 
   void reportChecksumFailure(String file, Block blk, DatanodeInfo dn) {
