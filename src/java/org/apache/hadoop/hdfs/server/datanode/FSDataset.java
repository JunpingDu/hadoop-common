--- conflicted
+++ resolved
@@ -295,10 +295,7 @@
   }
 
   class FSVolume {
-<<<<<<< HEAD
-=======
     private File currentDir;
->>>>>>> 8d93e39e
     private FSDir dataDir;      // directory store Finalized replica
     private File rbwDir;        // directory store RBW replica
     private File tmpDir;        // directory store Temporary replica
@@ -309,10 +306,7 @@
     
     FSVolume(File currentDir, Configuration conf) throws IOException {
       this.reserved = conf.getLong("dfs.datanode.du.reserved", 0);
-<<<<<<< HEAD
-=======
       this.currentDir = currentDir; 
->>>>>>> 8d93e39e
       File parent = currentDir.getParentFile();
       final File finalizedDir = new File(
           currentDir, DataStorage.STORAGE_DIR_FINALIZED);
@@ -396,7 +390,6 @@
     File createTmpFile(Block b) throws IOException {
       File f = new File(tmpDir, b.getBlockName());
       return FSDataset.createTmpFile(b, f);
-<<<<<<< HEAD
     }
 
     /**
@@ -408,19 +401,6 @@
       return FSDataset.createTmpFile(b, f);
     }
 
-=======
-    }
-
-    /**
-     * RBW files. They get moved to the finalized block directory when
-     * the block is finalized.
-     */
-    File createRbwFile(Block b) throws IOException {
-      File f = new File(rbwDir, b.getBlockName());
-      return FSDataset.createTmpFile(b, f);
-    }
-
->>>>>>> 8d93e39e
     File addBlock(Block b, File f) throws IOException {
       File blockFile = dataDir.addBlock(b, f);
       File metaFile = getMetaFile( blockFile , b);
@@ -1303,7 +1283,6 @@
     if (replicaInfo == null) {
       throw new ReplicaNotFoundException(
           ReplicaNotFoundException.NON_EXISTENT_REPLICA + b);
-<<<<<<< HEAD
     }
     
     // check the replica's state
@@ -1352,56 +1331,6 @@
           " already exists in state " + replicaInfo.getState() +
           " and thus cannot be created.");
     }
-=======
-    }
-    
-    // check the replica's state
-    if (replicaInfo.getState() != ReplicaState.RBW) {
-      throw new ReplicaNotFoundException(
-          ReplicaNotFoundException.NON_RBW_REPLICA + replicaInfo);
-    }
-    ReplicaBeingWritten rbw = (ReplicaBeingWritten)replicaInfo;
-    
-    DataNode.LOG.info("Recovering replica " + rbw);
-
-    // Stop the previous writer
-    rbw.stopWriter();
-    rbw.setWriter(Thread.currentThread());
-
-    // check generation stamp
-    long replicaGenerationStamp = rbw.getGenerationStamp();
-    if (replicaGenerationStamp < b.getGenerationStamp() ||
-        replicaGenerationStamp > newGS) {
-      throw new ReplicaNotFoundException(
-          ReplicaNotFoundException.UNEXPECTED_GS_REPLICA + b +
-          ". Expected GS range is [" + b.getGenerationStamp() + ", " + 
-          newGS + "].");
-    }
-    
-    // check replica length
-    if (rbw.getBytesAcked() < minBytesRcvd || rbw.getNumBytes() > maxBytesRcvd){
-      throw new ReplicaNotFoundException("Unmatched length replica " + 
-          replicaInfo + ": BytesAcked = " + rbw.getBytesAcked() + 
-          " BytesRcvd = " + rbw.getNumBytes() + " are not in the range of [" + 
-          minBytesRcvd + ", " + maxBytesRcvd + "].");
-    }
-
-    // bump the replica's generation stamp to newGS
-    bumpReplicaGS(rbw, newGS);
-    
-    return rbw;
-  }
-  
-  @Override
-  public synchronized ReplicaInPipelineInterface createTemporary(Block b)
-      throws IOException {
-    ReplicaInfo replicaInfo = volumeMap.get(b.getBlockId());
-    if (replicaInfo != null) {
-      throw new ReplicaAlreadyExistsException("Block " + b +
-          " already exists in state " + replicaInfo.getState() +
-          " and thus cannot be created.");
-    }
->>>>>>> 8d93e39e
     
     FSVolume v = volumes.getNextVolume(b.getNumBytes());
     // create a temporary file to hold block in the designated volume
@@ -1626,19 +1555,11 @@
     final File f = r.getBlockFile();
     if (!f.exists()) {
       throw new FileNotFoundException("File " + f + " not found, r=" + r);
-<<<<<<< HEAD
     }
     if (r.getBytesOnDisk() != f.length()) {
       throw new IOException("File length mismatched.  The length of "
           + f + " is " + f.length() + " but r=" + r);
     }
-=======
-    }
-    if (r.getBytesOnDisk() != f.length()) {
-      throw new IOException("File length mismatched.  The length of "
-          + f + " is " + f.length() + " but r=" + r);
-    }
->>>>>>> 8d93e39e
 
     //check replica's meta file
     final File metafile = getMetaFile(f, r);
