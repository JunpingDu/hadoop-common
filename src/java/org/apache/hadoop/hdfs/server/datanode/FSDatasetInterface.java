--- conflicted
+++ resolved
@@ -112,11 +112,6 @@
   public String getReplicaString(String bpid, long blockId);
 
   /**
-   * @return replica meta information
-   */
-  public String getReplicaString(long blockId);
-
-  /**
    * @return the generation stamp stored with the block.
    */
   public Block getStoredBlock(String bpid, long blkid)
@@ -233,11 +228,7 @@
    * @return the result RBW
    */
   public ReplicaInPipelineInterface convertTemporaryToRbw(
-<<<<<<< HEAD
-      Block temporary) throws IOException;
-=======
       ExtendedBlock temporary) throws IOException;
->>>>>>> f529dfe7
 
   /**
    * Append to a finalized replica and returns the meta info of the replica
@@ -314,13 +305,6 @@
    * @return - true if the specified block is a valid RBW
    */
   public boolean isValidRbw(ExtendedBlock b);
-
-  /**
-   * Is the block a valid RBW?
-   * @param b
-   * @return - true if the specified block is a valid RBW
-   */
-  public boolean isValidRbw(Block b);
 
   /**
    * Invalidates the specified blocks
