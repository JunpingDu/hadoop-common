--- conflicted
+++ resolved
@@ -36,15 +36,12 @@
  *   </li>
  *   <li>
  *   Slot capacity of the cluster. 
-<<<<<<< HEAD
-=======
  *   </li>
  *   <li>
  *   The number of currently occupied/reserved map & reduce slots.
->>>>>>> 3dabddef
- *   </li>
- *   <li>
- *   The number of currently occupied map & reduce slots.
+ *   </li>
+ *   <li>
+ *   The number of currently running map & reduce tasks.
  *   </li>
  *   <li>
  *   The number of job submissions.
@@ -57,12 +54,6 @@
  * @see Cluster
  */
 public class ClusterMetrics implements Writable {
-<<<<<<< HEAD
-  private int occupiedMapSlots;
-  private int occupiedReduceSlots;
-  private int totalMapSlots;
-  private int totalReduceSlots;
-=======
   private int runningMaps;
   private int runningReduces;
   private int occupiedMapSlots;
@@ -72,7 +63,6 @@
   private int totalMapSlots;
   private int totalReduceSlots;
   private int totalJobSubmissions;
->>>>>>> 3dabddef
   private int numTrackers;
   private int numBlacklistedTrackers;
   private int numDecommissionedTrackers;
@@ -80,16 +70,6 @@
   public ClusterMetrics() {
   }
   
-<<<<<<< HEAD
-  public ClusterMetrics(int occupiedMapSlots, int occupiedReduceSlots,
-      int mapSlots, int reduceSlots, 
-      int numTrackers, int numBlacklistedTrackers,
-      int numDecommisionedNodes) {
-    this.occupiedMapSlots = occupiedMapSlots;
-    this.occupiedReduceSlots = occupiedReduceSlots;
-    this.totalMapSlots = mapSlots;
-    this.totalReduceSlots = reduceSlots;
-=======
   public ClusterMetrics(int runningMaps, int runningReduces,
       int occupiedMapSlots, int occupiedReduceSlots,
       int reservedMapSlots, int reservedReduceSlots,
@@ -106,7 +86,6 @@
     this.totalMapSlots = mapSlots;
     this.totalReduceSlots = reduceSlots;
     this.totalJobSubmissions = totalJobSubmissions;
->>>>>>> 3dabddef
     this.numTrackers = numTrackers;
     this.numBlacklistedTrackers = numBlacklistedTrackers;
     this.numDecommissionedTrackers = numDecommissionedNodes;
@@ -146,11 +125,6 @@
    */
   public int getOccupiedReduceSlots() { 
     return occupiedReduceSlots; 
-<<<<<<< HEAD
-  }
-  
-  /**
-=======
   }
 
   /**
@@ -172,7 +146,6 @@
   }
 
   /**
->>>>>>> 3dabddef
    * Get the total number of map slots in the cluster.
    * 
    * @return map slot capacity
@@ -188,8 +161,6 @@
    */
   public int getReduceSlotCapacity() {
     return totalReduceSlots;
-<<<<<<< HEAD
-=======
   }
   
   /**
@@ -199,7 +170,6 @@
    */
   public int getTotalJobSubmissions() {
     return totalJobSubmissions;
->>>>>>> 3dabddef
   }
   
   /**
@@ -231,12 +201,6 @@
 
   @Override
   public void readFields(DataInput in) throws IOException {
-<<<<<<< HEAD
-    occupiedMapSlots = in.readInt();
-    occupiedReduceSlots = in.readInt();
-    totalMapSlots = in.readInt();
-    totalReduceSlots = in.readInt();
-=======
     runningMaps = in.readInt();
     runningReduces = in.readInt();
     occupiedMapSlots = in.readInt();
@@ -246,7 +210,6 @@
     totalMapSlots = in.readInt();
     totalReduceSlots = in.readInt();
     totalJobSubmissions = in.readInt();
->>>>>>> 3dabddef
     numTrackers = in.readInt();
     numBlacklistedTrackers = in.readInt();
     numDecommissionedTrackers = in.readInt();
@@ -254,12 +217,6 @@
 
   @Override
   public void write(DataOutput out) throws IOException {
-<<<<<<< HEAD
-    out.writeInt(occupiedMapSlots);
-    out.writeInt(occupiedReduceSlots);
-    out.writeInt(totalMapSlots);
-    out.writeInt(totalReduceSlots);
-=======
     out.writeInt(runningMaps);
     out.writeInt(runningReduces);
     out.writeInt(occupiedMapSlots);
@@ -269,7 +226,6 @@
     out.writeInt(totalMapSlots);
     out.writeInt(totalReduceSlots);
     out.writeInt(totalJobSubmissions);
->>>>>>> 3dabddef
     out.writeInt(numTrackers);
     out.writeInt(numBlacklistedTrackers);
     out.writeInt(numDecommissionedTrackers);
